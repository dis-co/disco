--- conflicted
+++ resolved
@@ -346,13 +346,8 @@
   let newCueList = CueList.replace (CueGroup newCueGroup) cueList
 
   // Send messages to backend
-<<<<<<< HEAD
   CommandBatch.ofList [
     AddCue newCue
     UpdateCueList newCueList
   ]
-  |> ClientContext.Singleton.Post
-=======
-  let commands = [AddCue newCue; UpdateCueList newCueList]
-  StateMachineBatch commands |> CommandBatch |> ClientContext.Singleton.Post
->>>>>>> 584b396e
+  |> ClientContext.Singleton.Post