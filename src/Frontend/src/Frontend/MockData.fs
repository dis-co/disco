module Iris.Web.Core.MockData

open System
open System.Collections.Generic
open Fable.Core
open Fable.Import
open Fable.Core.JsInterop
open Fable.PowerPack
open Iris.Core

let loremIpsum =
  [|"Lorem ipsum dolor sit amet"
    "consectetur adipiscing elit"
    "sed do eiusmod tempor incididunt"
    "ut labore et dolore magna aliqua"
    "Ut enim ad minim veniam"
    "quis nostrud exercitation ullamco laboris"
    "nisi ut aliquip ex ea commodo consequat"
    "Duis aute irure dolor in reprehenderit"
    "in voluptate velit esse cillum dolore eu fugiat nulla pariatur"
    "Excepteur sint occaecat cupidatat non proident"
    "sunt in culpa qui officia deserunt mollit anim id est laborum"|]

let text = String.concat "\n" loremIpsum

let image = [| 255uy; 216uy; 255uy; 224uy; 0uy; 16uy; 74uy; 70uy; 73uy; 70uy; 0uy; 1uy; 1uy; 1uy; 0uy; 72uy; 0uy; 72uy; 0uy; 0uy; 255uy; 219uy; 0uy; 67uy; 0uy; 1uy; 1uy; 1uy; 1uy; 1uy; 1uy; 1uy; 1uy; 1uy; 1uy; 1uy; 1uy; 1uy; 1uy; 1uy; 1uy; 1uy; 1uy; 1uy; 1uy; 1uy; 1uy; 1uy; 1uy; 1uy; 1uy; 1uy; 1uy; 1uy; 1uy; 1uy; 1uy; 1uy; 1uy; 1uy; 1uy; 1uy; 1uy; 1uy; 1uy; 1uy; 1uy; 1uy; 1uy; 1uy; 1uy; 1uy; 1uy; 1uy; 1uy; 1uy; 1uy; 1uy; 1uy; 1uy; 1uy; 1uy; 1uy; 1uy; 1uy; 1uy; 1uy; 1uy; 1uy; 255uy; 219uy; 0uy; 67uy; 1uy; 1uy; 1uy; 1uy; 1uy; 1uy; 1uy; 1uy; 1uy; 1uy; 1uy; 1uy; 1uy; 1uy; 1uy; 1uy; 1uy; 1uy; 1uy; 1uy; 1uy; 1uy; 1uy; 1uy; 1uy; 1uy; 1uy; 1uy; 1uy; 1uy; 1uy; 1uy; 1uy; 1uy; 1uy; 1uy; 1uy; 1uy; 1uy; 1uy; 1uy; 1uy; 1uy; 1uy; 1uy; 1uy; 1uy; 1uy; 1uy; 1uy; 1uy; 1uy; 1uy; 1uy; 1uy; 1uy; 1uy; 1uy; 1uy; 1uy; 1uy; 1uy; 1uy; 1uy; 1uy; 255uy; 194uy; 0uy; 17uy; 8uy; 0uy; 32uy; 0uy; 30uy; 3uy; 1uy; 17uy; 0uy; 2uy; 17uy; 1uy; 3uy; 17uy; 1uy; 255uy; 196uy; 0uy; 26uy; 0uy; 0uy; 1uy; 5uy; 1uy; 0uy; 0uy; 0uy; 0uy; 0uy; 0uy; 0uy; 0uy; 0uy; 0uy; 0uy; 0uy; 9uy; 1uy; 4uy; 5uy; 7uy; 8uy; 6uy; 255uy; 196uy; 0uy; 27uy; 1uy; 0uy; 1uy; 5uy; 1uy; 1uy; 0uy; 0uy; 0uy; 0uy; 0uy; 0uy; 0uy; 0uy; 0uy; 0uy; 0uy; 5uy; 0uy; 2uy; 6uy; 7uy; 8uy; 3uy; 4uy; 255uy; 218uy; 0uy; 12uy; 3uy; 1uy; 0uy; 2uy; 16uy; 3uy; 16uy; 0uy; 0uy; 1uy; 33uy; 65uy; 235uy; 59uy; 148uy; 132uy; 203uy; 153uy; 107uy; 26uy; 249uy; 192uy; 214uy; 113uy; 108uy; 225uy; 134uy; 162uy; 217uy; 178uy; 91uy; 136uy; 210uy; 53uy; 98uy; 238uy; 252uy; 119uy; 192uy; 110uy; 68uy; 23uy; 90uy; 198uy; 39uy; 146uy; 233uy; 13uy; 230uy; 130uy; 235uy; 65uy; 42uy; 180uy; 243uy; 166uy; 214uy; 134uy; 232uy; 160uy; 159uy; 255uy; 196uy; 0uy; 29uy; 16uy; 0uy; 1uy; 5uy; 1uy; 0uy; 3uy; 0uy; 0uy; 0uy; 0uy; 0uy; 0uy; 0uy; 0uy; 0uy; 0uy; 5uy; 1uy; 3uy; 4uy; 6uy; 7uy; 2uy; 19uy; 20uy; 22uy; 255uy; 218uy; 0uy; 8uy; 1uy; 1uy; 0uy; 1uy; 5uy; 2uy; 209uy; 238uy; 18uy; 169uy; 183uy; 84uy; 214uy; 243uy; 191uy; 9uy; 29uy; 170uy; 128uy; 200uy; 204uy; 132uy; 196uy; 179uy; 176uy; 53uy; 55uy; 219uy; 110uy; 197uy; 34uy; 32uy; 171uy; 60uy; 86uy; 222uy; 30uy; 29uy; 50uy; 78uy; 147uy; 209uy; 214uy; 195uy; 40uy; 19uy; 95uy; 93uy; 6uy; 36uy; 98uy; 183uy; 97uy; 200uy; 222uy; 69uy; 84uy; 98uy; 111uy; 27uy; 43uy; 194uy; 185uy; 62uy; 63uy; 58uy; 169uy; 179uy; 215uy; 25uy; 237uy; 77uy; 179uy; 120uy; 212uy; 152uy; 210uy; 198uy; 255uy; 0uy; 255uy; 196uy; 0uy; 40uy; 17uy; 0uy; 1uy; 4uy; 1uy; 3uy; 4uy; 1uy; 4uy; 3uy; 0uy; 0uy; 0uy; 0uy; 0uy; 0uy; 0uy; 3uy; 1uy; 2uy; 4uy; 5uy; 6uy; 7uy; 17uy; 18uy; 8uy; 19uy; 20uy; 33uy; 0uy; 21uy; 34uy; 35uy; 49uy; 50uy; 81uy; 97uy; 255uy; 218uy; 0uy; 8uy; 1uy; 3uy; 1uy; 1uy; 63uy; 1uy; 207uy; 51uy; 75uy; 12uy; 54uy; 223uy; 12uy; 123uy; 32uy; 50uy; 117uy; 13uy; 180uy; 187uy; 72uy; 89uy; 11uy; 188uy; 136uy; 113uy; 229uy; 87uy; 137uy; 172uy; 174uy; 88uy; 86uy; 49uy; 188uy; 185uy; 49uy; 251uy; 233uy; 25uy; 228uy; 144uy; 178uy; 98uy; 143uy; 155uy; 140uy; 5uy; 119uy; 30uy; 5uy; 104uy; 121uy; 71uy; 200uy; 241uy; 217uy; 123uy; 248uy; 151uy; 244uy; 178uy; 209uy; 174uy; 224uy; 171uy; 26uy; 210uy; 9uy; 211uy; 151uy; 173uy; 155uy; 248uy; 206uy; 237uy; 149uy; 81uy; 81uy; 81uy; 23uy; 223uy; 180uy; 245uy; 242uy; 243uy; 36uy; 166uy; 199uy; 162uy; 150uy; 69uy; 156uy; 248uy; 129uy; 123uy; 99uy; 158uy; 64uy; 33uy; 186uy; 92uy; 65uy; 77uy; 159uy; 217uy; 111uy; 46uy; 196uy; 16uy; 201uy; 56uy; 16uy; 230uy; 35uy; 184uy; 137uy; 137uy; 205uy; 163uy; 71uy; 189uy; 170uy; 82uy; 12uy; 124uy; 158uy; 154uy; 115uy; 145uy; 91uy; 229uy; 120uy; 203uy; 47uy; 46uy; 160uy; 134uy; 182uy; 92uy; 187uy; 43uy; 68uy; 20uy; 0uy; 72uy; 143uy; 45uy; 177uy; 32uy; 6uy; 74uy; 142uy; 8uy; 157uy; 38uy; 49uy; 10uy; 35uy; 153uy; 0uy; 141uy; 113uy; 200uy; 142uy; 78uy; 69uy; 115uy; 191uy; 24uy; 219uy; 197uy; 137uy; 213uy; 252uy; 82uy; 78uy; 137uy; 166uy; 240uy; 194uy; 199uy; 20uy; 210uy; 109uy; 239uy; 130uy; 49uy; 179uy; 130uy; 61uy; 238uy; 32uy; 105uy; 91uy; 179uy; 84uy; 142uy; 104uy; 209uy; 125uy; 254uy; 222uy; 230uy; 177uy; 63uy; 110uy; 114uy; 39uy; 191uy; 144uy; 172uy; 242uy; 109uy; 55uy; 178uy; 175uy; 201uy; 104uy; 106uy; 150uy; 54uy; 59uy; 95uy; 44uy; 125uy; 248uy; 160uy; 201uy; 159uy; 109uy; 2uy; 204uy; 238uy; 71uy; 50uy; 57uy; 50uy; 47uy; 163uy; 219uy; 26uy; 32uy; 44uy; 12uy; 198uy; 167uy; 22uy; 12uy; 49uy; 4uy; 215uy; 15uy; 136uy; 68uy; 238uy; 223uy; 47uy; 146uy; 33uy; 222uy; 229uy; 139uy; 103uy; 117uy; 145uy; 192uy; 97uy; 77uy; 145uy; 62uy; 109uy; 181uy; 52uy; 169uy; 89uy; 36uy; 72uy; 83uy; 197uy; 38uy; 97uy; 8uy; 88uy; 237uy; 171uy; 171uy; 184uy; 183uy; 23uy; 159uy; 85uy; 46uy; 95uy; 24uy; 197uy; 225uy; 24uy; 135uy; 225uy; 247uy; 67uy; 51uy; 204uy; 20uy; 140uy; 110uy; 152uy; 147uy; 142uy; 144uy; 83uy; 53uy; 83uy; 101uy; 75uy; 91uy; 196uy; 84uy; 254uy; 156uy; 147uy; 125uy; 162uy; 255uy; 0uy; 187uy; 254uy; 254uy; 117uy; 6uy; 130uy; 155uy; 55uy; 76uy; 113uy; 245uy; 134uy; 249uy; 178uy; 178uy; 92uy; 138uy; 109uy; 60uy; 17uy; 188uy; 244uy; 97uy; 130uy; 146uy; 229uy; 186uy; 158uy; 56uy; 93uy; 61uy; 47uy; 49uy; 156uy; 156uy; 46uy; 18uy; 18uy; 67uy; 56uy; 168uy; 98uy; 13uy; 236uy; 251uy; 213uy; 84uy; 187uy; 177uy; 173uy; 145uy; 211uy; 133uy; 252uy; 171uy; 106uy; 169uy; 47uy; 196uy; 49uy; 79uy; 164uy; 199uy; 115uy; 221uy; 117uy; 92uy; 185uy; 149uy; 160uy; 13uy; 119uy; 187uy; 92uy; 193uy; 34uy; 18uy; 150uy; 150uy; 134uy; 186uy; 177uy; 145uy; 215uy; 129uy; 2uy; 216uy; 117uy; 40uy; 254uy; 234uy; 59uy; 188uy; 82uy; 129uy; 89uy; 24uy; 116uy; 253uy; 56uy; 100uy; 80uy; 226uy; 118uy; 37uy; 226uy; 248uy; 155uy; 236uy; 20uy; 198uy; 227uy; 100uy; 12uy; 156uy; 242uy; 68uy; 216uy; 143uy; 39uy; 114uy; 60uy; 101uy; 170uy; 201uy; 168uy; 50uy; 58uy; 221uy; 226uy; 242uy; 112uy; 208uy; 237uy; 19uy; 84uy; 131uy; 65uy; 169uy; 25uy; 222uy; 105uy; 14uy; 93uy; 2uy; 155uy; 26uy; 126uy; 154uy; 86uy; 72uy; 134uy; 34uy; 128uy; 31uy; 82uy; 184uy; 19uy; 68uy; 84uy; 173uy; 106uy; 181uy; 69uy; 47uy; 131uy; 184uy; 182uy; 166uy; 190uy; 174uy; 11uy; 69uy; 191uy; 177uy; 160uy; 161uy; 11uy; 237uy; 254uy; 92uy; 151uy; 223uy; 206uy; 169uy; 34uy; 100uy; 196uy; 110uy; 155uy; 89uy; 98uy; 213uy; 86uy; 214uy; 86uy; 20uy; 151uy; 150uy; 182uy; 76uy; 117uy; 77uy; 108uy; 203uy; 23uy; 67uy; 60uy; 116uy; 165uy; 52uy; 66uy; 153uy; 34uy; 4uy; 221uy; 164uy; 113uy; 129uy; 248uy; 251uy; 156uy; 81uy; 234uy; 55uy; 163uy; 119uy; 226uy; 237uy; 180uy; 75uy; 168uy; 125uy; 50uy; 109uy; 100uy; 178uy; 106uy; 182uy; 147uy; 103uy; 36uy; 185uy; 148uy; 56uy; 104uy; 145uy; 141uy; 140uy; 229uy; 126uy; 28uy; 2uy; 9uy; 165uy; 243uy; 60uy; 18uy; 192uy; 175uy; 35uy; 12uy; 57uy; 69uy; 112uy; 220uy; 210uy; 72uy; 237uy; 156uy; 67uy; 27uy; 66uy; 136uy; 156uy; 136uy; 226uy; 245uy; 13uy; 175uy; 85uy; 150uy; 78uy; 190uy; 102uy; 140uy; 105uy; 190uy; 113uy; 21uy; 247uy; 16uy; 71uy; 6uy; 19uy; 83uy; 17uy; 200uy; 99uy; 87uy; 209uy; 185uy; 240uy; 153uy; 18uy; 101uy; 128uy; 157uy; 38uy; 188uy; 36uy; 44uy; 151uy; 42uy; 18uy; 68uy; 96uy; 136uy; 61uy; 134uy; 73uy; 122uy; 20uy; 143uy; 115uy; 81uy; 68uy; 238uy; 156uy; 107uy; 172uy; 42uy; 180uy; 162uy; 158uy; 21uy; 164uy; 9uy; 181uy; 147uy; 7uy; 99uy; 114uy; 231uy; 196uy; 176uy; 137uy; 34uy; 20uy; 166uy; 53uy; 242uy; 247uy; 99uy; 157uy; 30uy; 72uy; 196uy; 86uy; 181uy; 233uy; 237uy; 142uy; 86uy; 108uy; 228uy; 246uy; 213uy; 84uy; 249uy; 255uy; 196uy; 0uy; 44uy; 17uy; 0uy; 2uy; 1uy; 2uy; 5uy; 3uy; 3uy; 3uy; 5uy; 1uy; 0uy; 0uy; 0uy; 0uy; 0uy; 0uy; 1uy; 2uy; 3uy; 4uy; 17uy; 5uy; 18uy; 19uy; 33uy; 34uy; 0uy; 6uy; 49uy; 20uy; 65uy; 81uy; 35uy; 50uy; 97uy; 53uy; 67uy; 115uy; 145uy; 177uy; 178uy; 255uy; 218uy; 0uy; 8uy; 1uy; 2uy; 1uy; 1uy; 63uy; 1uy; 196uy; 177uy; 9uy; 104uy; 39uy; 161uy; 58uy; 98uy; 74uy; 105uy; 154uy; 84uy; 169uy; 228uy; 138uy; 241uy; 143uy; 165uy; 146uy; 84uy; 206uy; 203uy; 155uy; 37uy; 219uy; 50uy; 139uy; 230uy; 95uy; 131uy; 110uy; 150uy; 174uy; 149uy; 254uy; 202uy; 154uy; 118uy; 246uy; 227uy; 52uy; 103uy; 252uy; 110uy; 170uy; 43uy; 41uy; 233uy; 145uy; 154uy; 89uy; 80uy; 16uy; 172uy; 203uy; 30uy; 116uy; 18uy; 73uy; 148uy; 125uy; 177uy; 171uy; 50uy; 220uy; 147uy; 97uy; 230uy; 215uy; 59uy; 144uy; 58uy; 194uy; 170uy; 166uy; 172uy; 165uy; 245uy; 19uy; 160uy; 141uy; 222uy; 89uy; 109uy; 26uy; 178uy; 184uy; 72uy; 195uy; 90uy; 49uy; 153uy; 73uy; 12uy; 114uy; 216uy; 147uy; 238uy; 73uy; 216uy; 117uy; 222uy; 202uy; 93uy; 112uy; 181uy; 93uy; 217uy; 165uy; 168uy; 80uy; 7uy; 147uy; 113uy; 7uy; 206uy; 223uy; 222uy; 221uy; 36uy; 213uy; 120uy; 108uy; 145uy; 213uy; 83uy; 199uy; 150uy; 158uy; 55uy; 23uy; 81uy; 83uy; 172uy; 146uy; 53uy; 142uy; 95uy; 83uy; 163uy; 49uy; 85uy; 144uy; 252uy; 0uy; 139uy; 113uy; 178uy; 237uy; 126uy; 153uy; 106uy; 42uy; 204uy; 179uy; 84uy; 37uy; 218uy; 167uy; 60uy; 208uy; 179uy; 84uy; 164uy; 114uy; 6uy; 114uy; 72uy; 210uy; 138uy; 105uy; 134uy; 164uy; 78uy; 252uy; 79uy; 18uy; 214uy; 251uy; 9uy; 35uy; 43uy; 118uy; 159uy; 232uy; 176uy; 255uy; 0uy; 52uy; 255uy; 0uy; 247uy; 215uy; 114uy; 243uy; 151uy; 9uy; 167uy; 201uy; 157uy; 234uy; 170uy; 94uy; 24uy; 198uy; 104uy; 21uy; 3uy; 185uy; 129uy; 84uy; 201uy; 175uy; 75uy; 84uy; 182uy; 187uy; 13uy; 194uy; 130uy; 63uy; 59uy; 116uy; 123uy; 98uy; 169uy; 166uy; 137uy; 253uy; 21uy; 22uy; 146uy; 147uy; 173uy; 25uy; 173uy; 144uy; 25uy; 238uy; 54uy; 222uy; 26uy; 120uy; 35uy; 136uy; 47uy; 144uy; 18uy; 31uy; 62uy; 73uy; 91uy; 40uy; 131uy; 182uy; 42uy; 209uy; 108uy; 244uy; 148uy; 90uy; 153uy; 141uy; 165uy; 74uy; 178uy; 108uy; 132uy; 220uy; 46uy; 149uy; 85uy; 61uy; 76uy; 92uy; 60uy; 102uy; 182uy; 226uy; 215uy; 228uy; 9uy; 61uy; 182uy; 233uy; 38uy; 21uy; 19uy; 34uy; 149uy; 93uy; 89uy; 128uy; 7uy; 79uy; 107uy; 61uy; 191uy; 106uy; 56uy; 163uy; 183uy; 198uy; 84uy; 31uy; 158uy; 187uy; 186uy; 58uy; 166uy; 56uy; 92uy; 180uy; 145uy; 75uy; 36uy; 144uy; 77uy; 52uy; 160uy; 197uy; 27uy; 62uy; 70uy; 93uy; 6uy; 66uy; 114uy; 131uy; 109uy; 198uy; 215uy; 243uy; 99uy; 111uy; 7uy; 170uy; 140uy; 70uy; 187uy; 16uy; 142uy; 156uy; 193uy; 61uy; 94uy; 13uy; 50uy; 43uy; 122uy; 136uy; 223uy; 15uy; 169uy; 153uy; 37uy; 115uy; 150uy; 197uy; 37uy; 138uy; 9uy; 184uy; 45uy; 154uy; 202uy; 193uy; 79uy; 46uy; 87uy; 33uy; 109uy; 54uy; 41uy; 93uy; 77uy; 134uy; 26uy; 72uy; 150uy; 183uy; 18uy; 175uy; 101uy; 145uy; 13uy; 111uy; 163uy; 168uy; 138uy; 52uy; 89uy; 25uy; 172uy; 223uy; 90uy; 52uy; 119uy; 120uy; 208uy; 229uy; 78uy; 54uy; 184uy; 82uy; 73uy; 2uy; 199uy; 181uy; 226uy; 146uy; 28uy; 34uy; 24uy; 229uy; 141uy; 226uy; 113uy; 44uy; 215uy; 73uy; 21uy; 145uy; 135uy; 61uy; 184uy; 176uy; 6uy; 199uy; 216uy; 251uy; 251uy; 117uy; 255uy; 196uy; 0uy; 43uy; 16uy; 0uy; 2uy; 2uy; 2uy; 1uy; 2uy; 5uy; 4uy; 1uy; 5uy; 0uy; 0uy; 0uy; 0uy; 0uy; 0uy; 2uy; 3uy; 1uy; 4uy; 5uy; 17uy; 18uy; 6uy; 19uy; 0uy; 20uy; 33uy; 34uy; 49uy; 21uy; 35uy; 50uy; 65uy; 22uy; 37uy; 81uy; 83uy; 97uy; 114uy; 255uy; 218uy; 0uy; 8uy; 1uy; 1uy; 0uy; 6uy; 63uy; 2uy; 195uy; 100uy; 83uy; 101uy; 164uy; 143uy; 161uy; 106uy; 222uy; 35uy; 139uy; 217uy; 91uy; 41uy; 95uy; 234uy; 15uy; 239uy; 6uy; 148uy; 182uy; 69uy; 123uy; 233uy; 142uy; 39uy; 66uy; 209uy; 106uy; 33uy; 156uy; 146uy; 216uy; 58uy; 238uy; 103uy; 20uy; 185uy; 189uy; 81uy; 70uy; 175uy; 121uy; 64uy; 216uy; 85uy; 193uy; 177uy; 89uy; 225uy; 4uy; 59uy; 226uy; 213uy; 53uy; 48uy; 75uy; 48uy; 252uy; 76uy; 103uy; 241uy; 40uy; 152uy; 253uy; 120uy; 185uy; 115uy; 15uy; 158uy; 165uy; 212uy; 54uy; 208uy; 48uy; 40uy; 161uy; 140uy; 38uy; 188uy; 221uy; 101uy; 179uy; 193uy; 34uy; 230uy; 41uy; 44uy; 138uy; 213uy; 224uy; 189uy; 246uy; 108uy; 16uy; 151uy; 106uy; 184uy; 48uy; 193uy; 110uy; 108uy; 2uy; 89uy; 212uy; 121uy; 43uy; 217uy; 6uy; 100uy; 108uy; 63uy; 63uy; 36uy; 109uy; 32uy; 114uy; 82uy; 173uy; 208uy; 167uy; 62uy; 86uy; 157uy; 103uy; 68uy; 21uy; 106uy; 85uy; 247uy; 219uy; 174uy; 175uy; 89uy; 212uy; 75uy; 24uy; 108uy; 115uy; 24uy; 194uy; 171uy; 103uy; 184uy; 61uy; 144uy; 233uy; 184uy; 103uy; 115uy; 124uy; 151uy; 161uy; 200uy; 91uy; 157uy; 236uy; 57uy; 110uy; 63uy; 231uy; 115uy; 253uy; 189uy; 124uy; 89uy; 197uy; 100uy; 109uy; 247uy; 114uy; 86uy; 18uy; 92uy; 26uy; 204uy; 80uy; 211uy; 177uy; 85uy; 113uy; 169uy; 100uy; 99uy; 124uy; 237uy; 48uy; 115uy; 43uy; 132uy; 207uy; 169uy; 17uy; 184uy; 166uy; 11uy; 222uy; 113uy; 203uy; 94uy; 42uy; 209uy; 198uy; 88uy; 33uy; 94uy; 50uy; 17uy; 78uy; 234uy; 149uy; 140uy; 115uy; 235uy; 146uy; 146uy; 34uy; 7uy; 54uy; 237uy; 210uy; 164uy; 126uy; 94uy; 218uy; 83uy; 182uy; 134uy; 216uy; 43uy; 223uy; 163uy; 130uy; 0uy; 251uy; 161uy; 212uy; 37uy; 51uy; 26uy; 156uy; 210uy; 245uy; 51uy; 62uy; 147uy; 253uy; 54uy; 159uy; 196uy; 207uy; 250uy; 241uy; 111uy; 34uy; 191uy; 163uy; 99uy; 169uy; 85uy; 233uy; 251uy; 25uy; 45uy; 98uy; 177uy; 185uy; 90uy; 214uy; 188uy; 154uy; 45uy; 220uy; 62uy; 45uy; 42uy; 125uy; 65uy; 74uy; 31uy; 107uy; 182uy; 19uy; 201uy; 129uy; 229uy; 212uy; 95uy; 226uy; 8uy; 141uy; 248uy; 185uy; 95uy; 249uy; 157uy; 105uy; 188uy; 192uy; 84uy; 210uy; 178uy; 181uy; 227uy; 30uy; 172uy; 127uy; 40uy; 6uy; 22uy; 252uy; 229uy; 252uy; 149uy; 139uy; 102uy; 113uy; 50uy; 183uy; 119uy; 174uy; 232uy; 127uy; 1uy; 0uy; 104uy; 147uy; 73uy; 183uy; 147uy; 213uy; 29uy; 234uy; 169uy; 242uy; 224uy; 120uy; 229uy; 46uy; 172uy; 220uy; 55uy; 28uy; 72uy; 19uy; 212uy; 204uy; 70uy; 71uy; 23uy; 116uy; 192uy; 248uy; 114uy; 108uy; 65uy; 20uy; 38uy; 103uy; 230uy; 22uy; 98uy; 3uy; 158uy; 110uy; 102uy; 150uy; 19uy; 36uy; 145uy; 188uy; 0uy; 38uy; 234uy; 215uy; 221uy; 122uy; 29uy; 52uy; 233uy; 28uy; 109uy; 183uy; 175uy; 220uy; 142uy; 199uy; 110uy; 75uy; 144uy; 206uy; 219uy; 221uy; 212uy; 247uy; 56uy; 71uy; 31uy; 21uy; 170uy; 229uy; 173uy; 211uy; 171uy; 94uy; 255uy; 0uy; 76uy; 157uy; 82uy; 139uy; 118uy; 83uy; 90uy; 28uy; 182uy; 93uy; 182uy; 14uy; 0uy; 239uy; 24uy; 114uy; 208uy; 51uy; 221uy; 199uy; 124uy; 121uy; 70uy; 254uy; 99uy; 195uy; 198uy; 207uy; 87uy; 224uy; 157uy; 200uy; 190uy; 201uy; 217uy; 179uy; 94uy; 86uy; 10uy; 18uy; 45uy; 123uy; 171uy; 95uy; 238uy; 119uy; 8uy; 101uy; 124uy; 254uy; 196uy; 251uy; 132uy; 184uy; 204uy; 15uy; 205uy; 75uy; 147uy; 213uy; 216uy; 38uy; 227uy; 210uy; 245uy; 186uy; 205uy; 37uy; 89uy; 168uy; 149uy; 183uy; 176uy; 33uy; 32uy; 149uy; 17uy; 221uy; 97uy; 200uy; 61uy; 163uy; 183uy; 201uy; 45uy; 95uy; 110uy; 72uy; 67uy; 223uy; 59uy; 30uy; 161uy; 125uy; 75uy; 8uy; 180uy; 146uy; 205uy; 140uy; 67uy; 171uy; 57uy; 111uy; 84uy; 204uy; 99uy; 169uy; 238uy; 33uy; 138uy; 34uy; 13uy; 199uy; 238uy; 55uy; 184uy; 253uy; 248uy; 255uy; 196uy; 0uy; 27uy; 16uy; 1uy; 1uy; 1uy; 1uy; 1uy; 1uy; 1uy; 1uy; 0uy; 0uy; 0uy; 0uy; 0uy; 0uy; 0uy; 0uy; 1uy; 17uy; 33uy; 0uy; 49uy; 97uy; 65uy; 81uy; 255uy; 218uy; 0uy; 8uy; 1uy; 1uy; 0uy; 1uy; 63uy; 33uy; 165uy; 40uy; 98uy; 156uy; 1uy; 235uy; 101uy; 220uy; 211uy; 202uy; 45uy; 71uy; 118uy; 227uy; 36uy; 122uy; 255uy; 0uy; 121uy; 75uy; 247uy; 255uy; 0uy; 3uy; 24uy; 44uy; 189uy; 46uy; 105uy; 228uy; 116uy; 168uy; 10uy; 144uy; 180uy; 93uy; 36uy; 175uy; 42uy; 144uy; 170uy; 106uy; 84uy; 95uy; 47uy; 225uy; 80uy; 112uy; 160uy; 175uy; 243uy; 15uy; 202uy; 117uy; 68uy; 244uy; 247uy; 16uy; 150uy; 221uy; 213uy; 49uy; 110uy; 87uy; 249uy; 32uy; 150uy; 110uy; 105uy; 30uy; 7uy; 244uy; 124uy; 226uy; 102uy; 2uy; 249uy; 46uy; 166uy; 211uy; 76uy; 11uy; 21uy; 214uy; 32uy; 112uy; 106uy; 41uy; 37uy; 199uy; 132uy; 179uy; 26uy; 152uy; 137uy; 116uy; 248uy; 45uy; 59uy; 209uy; 252uy; 42uy; 141uy; 201uy; 201uy; 130uy; 254uy; 44uy; 78uy; 43uy; 50uy; 207uy; 35uy; 181uy; 96uy; 240uy; 49uy; 237uy; 115uy; 246uy; 109uy; 116uy; 226uy; 28uy; 175uy; 113uy; 239uy; 2uy; 115uy; 176uy; 236uy; 17uy; 76uy; 40uy; 88uy; 230uy; 21uy; 60uy; 160uy; 81uy; 130uy; 124uy; 43uy; 112uy; 15uy; 127uy; 255uy; 218uy; 0uy; 12uy; 3uy; 1uy; 0uy; 2uy; 0uy; 3uy; 0uy; 0uy; 0uy; 16uy; 101uy; 213uy; 70uy; 7uy; 38uy; 136uy; 255uy; 196uy; 0uy; 25uy; 17uy; 1uy; 1uy; 1uy; 1uy; 1uy; 1uy; 0uy; 0uy; 0uy; 0uy; 0uy; 0uy; 0uy; 0uy; 0uy; 0uy; 1uy; 17uy; 0uy; 49uy; 33uy; 65uy; 255uy; 218uy; 0uy; 8uy; 1uy; 3uy; 1uy; 1uy; 63uy; 16uy; 56uy; 85uy; 183uy; 128uy; 229uy; 151uy; 192uy; 201uy; 77uy; 241uy; 116uy; 1uy; 134uy; 36uy; 100uy; 64uy; 134uy; 39uy; 70uy; 76uy; 235uy; 51uy; 30uy; 154uy; 59uy; 89uy; 243uy; 154uy; 134uy; 219uy; 196uy; 87uy; 204uy; 137uy; 84uy; 192uy; 172uy; 177uy; 240uy; 162uy; 58uy; 158uy; 22uy; 32uy; 180uy; 28uy; 108uy; 147uy; 149uy; 132uy; 236uy; 57uy; 53uy; 47uy; 195uy; 185uy; 148uy; 103uy; 167uy; 100uy; 8uy; 52uy; 101uy; 104uy; 29uy; 224uy; 50uy; 8uy; 112uy; 4uy; 29uy; 163uy; 187uy; 37uy; 207uy; 163uy; 20uy; 148uy; 81uy; 215uy; 75uy; 76uy; 221uy; 1uy; 240uy; 253uy; 45uy; 107uy; 203uy; 62uy; 172uy; 171uy; 24uy; 224uy; 184uy; 68uy; 15uy; 118uy; 110uy; 199uy; 235uy; 116uy; 15uy; 97uy; 81uy; 40uy; 90uy; 218uy; 164uy; 247uy; 148uy; 95uy; 236uy; 20uy; 41uy; 15uy; 69uy; 223uy; 30uy; 142uy; 247uy; 193uy; 152uy; 76uy; 89uy; 16uy; 97uy; 220uy; 56uy; 134uy; 233uy; 236uy; 216uy; 164uy; 243uy; 213uy; 228uy; 222uy; 151uy; 146uy; 251uy; 193uy; 191uy; 255uy; 196uy; 0uy; 27uy; 17uy; 1uy; 1uy; 1uy; 1uy; 1uy; 1uy; 1uy; 1uy; 0uy; 0uy; 0uy; 0uy; 0uy; 0uy; 0uy; 0uy; 1uy; 17uy; 33uy; 0uy; 49uy; 65uy; 97uy; 81uy; 255uy; 218uy; 0uy; 8uy; 1uy; 2uy; 1uy; 1uy; 63uy; 16uy; 3uy; 96uy; 31uy; 15uy; 184uy; 201uy; 238uy; 80uy; 34uy; 223uy; 132uy; 175uy; 244uy; 46uy; 134uy; 145uy; 68uy; 99uy; 187uy; 231uy; 81uy; 36uy; 83uy; 20uy; 240uy; 108uy; 112uy; 65uy; 176uy; 144uy; 239uy; 54uy; 1uy; 229uy; 200uy; 13uy; 21uy; 33uy; 0uy; 34uy; 82uy; 160uy; 32uy; 0uy; 80uy; 42uy; 154uy; 129uy; 138uy; 134uy; 246uy; 230uy; 91uy; 235uy; 2uy; 69uy; 26uy; 155uy; 161uy; 158uy; 70uy; 18uy; 139uy; 136uy; 247uy; 33uy; 6uy; 66uy; 57uy; 119uy; 218uy; 71uy; 81uy; 244uy; 98uy; 143uy; 237uy; 247uy; 247uy; 136uy; 43uy; 98uy; 145uy; 68uy; 36uy; 24uy; 14uy; 13uy; 180uy; 13uy; 42uy; 109uy; 218uy; 13uy; 236uy; 163uy; 133uy; 181uy; 238uy; 97uy; 208uy; 49uy; 142uy; 130uy; 104uy; 210uy; 32uy; 139uy; 28uy; 57uy; 36uy; 45uy; 149uy; 50uy; 0uy; 203uy; 223uy; 13uy; 169uy; 94uy; 73uy; 63uy; 3uy; 108uy; 152uy; 187uy; 216uy; 251uy; 216uy; 37uy; 227uy; 35uy; 214uy; 200uy; 66uy; 230uy; 68uy; 49uy; 203uy; 182uy; 183uy; 113uy; 5uy; 248uy; 249uy; 46uy; 128uy; 169uy; 74uy; 240uy; 73uy; 10uy; 96uy; 13uy; 132uy; 26uy; 145uy; 30uy; 255uy; 196uy; 0uy; 24uy; 16uy; 1uy; 1uy; 1uy; 1uy; 1uy; 0uy; 0uy; 0uy; 0uy; 0uy; 0uy; 0uy; 0uy; 0uy; 0uy; 0uy; 1uy; 17uy; 0uy; 33uy; 49uy; 255uy; 218uy; 0uy; 8uy; 1uy; 1uy; 0uy; 1uy; 63uy; 16uy; 73uy; 4uy; 0uy; 38uy; 88uy; 17uy; 199uy; 56uy; 118uy; 113uy; 172uy; 180uy; 165uy; 110uy; 169uy; 136uy; 42uy; 56uy; 146uy; 64uy; 218uy; 120uy; 25uy; 254uy; 49uy; 255uy; 0uy; 167uy; 163uy; 46uy; 170uy; 6uy; 73uy; 49uy; 132uy; 47uy; 54uy; 205uy; 246uy; 136uy; 24uy; 52uy; 16uy; 169uy; 133uy; 1uy; 89uy; 8uy; 70uy; 85uy; 42uy; 216uy; 17uy; 14uy; 131uy; 148uy; 157uy; 33uy; 164uy; 61uy; 229uy; 230uy; 95uy; 216uy; 98uy; 161uy; 160uy; 162uy; 0uy; 109uy; 136uy; 76uy; 182uy; 231uy; 156uy; 22uy; 32uy; 130uy; 198uy; 48uy; 196uy; 39uy; 41uy; 75uy; 84uy; 30uy; 194uy; 236uy; 28uy; 48uy; 195uy; 209uy; 190uy; 163uy; 198uy; 219uy; 180uy; 27uy; 117uy; 64uy; 93uy; 154uy; 61uy; 88uy; 116uy; 73uy; 1uy; 244uy; 236uy; 81uy; 164uy; 133uy; 180uy; 1uy; 196uy; 179uy; 10uy; 96uy; 219uy; 112uy; 132uy; 25uy; 96uy; 78uy; 159uy; 171uy; 177uy; 234uy; 81uy; 114uy; 142uy; 144uy; 228uy; 72uy; 91uy; 58uy; 159uy; 215uy; 121uy; 195uy; 180uy; 223uy; 255uy; 217uy; |]

let tags = [| "raft"; "iris"; "remote"; "git"; "store"; "persistence"; "frontend"; "yaml" |]
let tiers = [| Tier.FrontEnd; Tier.Client; Tier.Service |]
let levels = [| LogLevel.Debug; LogLevel.Info; LogLevel.Warn; LogLevel.Err; LogLevel.Trace |]

let rnd = Random()
let oneOf (ar: 'T[]) =
  ar.[rnd.Next(ar.Length)]

let genLog() =
  { Time = rnd.Next() |> uint32
    Thread = rnd.Next()
    Tier = oneOf tiers
    MachineId = IrisId.Create()
    Tag = oneOf tags
    LogLevel = oneOf levels
    Message = oneOf loremIpsum }

let props =
  [| { Key = "1"; Value = "One" }
     { Key = "2"; Value = "Two" }
     { Key = "3"; Value = "Three" }
     { Key = "4"; Value = "Four" }
     { Key = "5"; Value = "Five" } |]

let rndColor () =
  { Red = byte <| rnd.Next(0,255)
    Green = byte <| rnd.Next(0,255)
    Blue = byte <| rnd.Next(0,255)
    Alpha = byte <| rnd.Next(0,255) }
  |> ColorSpace.RGBA

let pins groupId =
  let clientId = ClientId.Create()
  [ Pin.Sink.bang      (PinId.Create()) (name "Bang")      groupId clientId [| false |]
    Pin.Sink.toggle    (PinId.Create()) (name "Toggle")    groupId clientId [| true  |]
    Pin.Sink.fileName  (PinId.Create()) (name "FileName")  groupId clientId [| "/dev/null"      |]
    Pin.Sink.directory (PinId.Create()) (name "Directory") groupId clientId [| "/dev"           |]
    Pin.Sink.ip        (PinId.Create()) (name "IP")        groupId clientId [| "127.0.0.1"      |]
    Pin.Sink.url       (PinId.Create()) (name "URL")       groupId clientId [| "ftp://dev.null" |]
    Pin.Sink.string    (PinId.Create()) (name "String")    groupId clientId [| "Hello!" |]
    Pin.Sink.multiLine (PinId.Create()) (name "MultiLine") groupId clientId [| text |]
    Pin.Sink.number    (PinId.Create()) (name "Number")    groupId clientId [| 666. |]
    Pin.Sink.bytes     (PinId.Create()) (name "Bytes")     groupId clientId [| image |]
    Pin.Sink.color     (PinId.Create()) (name "Color")     groupId clientId [| rndColor() |]
    Pin.Sink.enum      (PinId.Create()) (name "Enum")      groupId clientId props [| props.[0] |] ]
  |> List.map (fun pin -> pin.Id, pin)
  |> Map.ofList

let pinGroups () =
  List.fold
    (fun lst n ->
      let group = PinGroup.create (name ("Group " + string n))
      let pins = pins group.Id
      PinGroup.setPins pins group :: lst)
    List.empty
    [ 1 .. 3 ]

let makeClient service (name: Name) : IrisClient =
  { Id = IrisId.Create()
    Name = name
    Role = Role.Renderer
    ServiceId = service
    Status = ServiceStatus.Running
    IpAddress = IpAddress.Localhost
    Port = port 5000us }

let machines =
  List.map (fun idx ->
<<<<<<< HEAD
    { MachineId    = IrisId.Create()
      HostName     = name ("mockmachine-" + string idx)
      WorkSpace    = filepath "/Iris"
      LogDirectory = filepath "/Iris"
      BindAddress  = IPv4Address "127.0.0.1"
      WebPort      = port Constants.DEFAULT_WEB_PORT
      RaftPort     = port Constants.DEFAULT_RAFT_PORT
      WsPort       = port Constants.DEFAULT_WEB_SOCKET_PORT
      GitPort      = port Constants.DEFAULT_GIT_PORT
      ApiPort      = port Constants.DEFAULT_API_PORT
      Version      = version "0.0.0" })
    [ 0 .. 0 ]
=======
    { MachineId        = IrisId.Create()
      HostName         = name ("mockmachine-" + string idx)
      WorkSpace        = filepath "/Iris"
      LogDirectory     = filepath "/Iris"
      AssetDirectory   = filepath "/Iris"
      AssetFilter      = Constants.DEFAULT_ASSET_FILTER
      BindAddress      = IPv4Address "127.0.0.1"
      MulticastAddress = IpAddress.Parse Constants.DEFAULT_MCAST_ADDRESS
      MulticastPort    = port Constants.DEFAULT_MCAST_PORT
      WebPort          = port Constants.DEFAULT_WEB_PORT
      RaftPort         = port Constants.DEFAULT_RAFT_PORT
      WsPort           = port Constants.DEFAULT_WEB_SOCKET_PORT
      GitPort          = port Constants.DEFAULT_GIT_PORT
      ApiPort          = port Constants.DEFAULT_API_PORT
      Version          = version "0.0.0" })
    [ 0 .. 3 ]
>>>>>>> a6ad4dbe

let clients =
  Seq.map
    (fun (service:IrisMachine) ->
      makeClient service.MachineId (sprintf "%A Client" service.HostName |> name))
    machines
  |> List.ofSeq

let makeTree (machine:IrisMachine) =
  let randomFileName () = IrisId.Create().Prefix() |> filepath
  let makeDir (fsPath:FsPath) =
    FsEntry.Directory(
      { Path = fsPath
        Name = FsPath.fileName fsPath
        MimeType = "application/x-directory"
        Size = 0u
        Filtered = 0u
      }, Map.empty)
  let makeFile (fsPath:FsPath) =
    FsEntry.File(
      { Path = fsPath
        Name = FsPath.fileName fsPath
        MimeType = "text/plain"
        Size = 0u
        Filtered = 0u
      })

  let rootPath = {
    Drive = 'C'
    Platform = Windows
    Elements = [ "Iris"; "Assets" ]
  }

  let addChild dir child =
    FsEntry.modify (FsEntry.path dir) (FsEntry.addChild child) dir

  let root =
    let dirPath1 = rootPath + randomFileName()
    let dirPath2 = rootPath + randomFileName()
    let dirPath3 = rootPath + randomFileName()
    let subdirPath1 = dirPath1 + randomFileName()
    let subdirPath2 = dirPath2 + randomFileName()
    let subdirPath3 = dirPath3 + randomFileName()
    let filePath1 = subdirPath1 + randomFileName()
    let filePath2 = subdirPath2 + randomFileName()
    let filePath3 = subdirPath2 + randomFileName()
    let filePath4 = subdirPath1 + randomFileName()
    let filePath5 = subdirPath2 + randomFileName()
    let filePath6 = subdirPath2 + randomFileName()

    let dir1 = makeDir dirPath1
    let dir2 = makeDir dirPath2
    let dir3 = makeDir dirPath3
    let subdir1 = makeDir subdirPath1
    let subdir2 = makeDir subdirPath2
    let subdir3 = makeDir subdirPath3
    let file1 = makeFile filePath1
    let file2 = makeFile filePath2
    let file3 = makeFile filePath3
    let file4 = makeFile filePath4
    let file5 = makeFile filePath5
    let file6 = makeFile filePath6

    FsEntry.Directory(
      { Path = rootPath
        Name = FsPath.fileName rootPath
        MimeType = "application/x-directory"
        Size = 0u
        Filtered = 0u
      },Map [
        dirPath1, addChild dir1 (addChild subdir1 file1 |> fun subdir -> addChild subdir file4)
        dirPath2, addChild dir2 (addChild subdir2 file2 |> fun subdir -> addChild subdir file5)
        dirPath3, addChild dir3 (addChild subdir3 file3 |> fun subdir -> addChild subdir file6)
      ])
  { HostId = machine.MachineId; Root = root; Filters = Array.empty }

let trees =
  machines
  |> Seq.map (fun machine -> machine.MachineId, makeTree machine)
  |> Map.ofSeq

let project =
    let members =
      List.map
        (fun (machine: IrisMachine) ->
          let mem = { Iris.Raft.Member.create machine.MachineId with HostName = machine.HostName }
          (mem.Id, mem))
        machines
      |> Map.ofList
    let machine = machines.[0]
    let clusterConfig =
      { Id = IrisId.Create()
        Name = name "mockcluster"
        Members = members
        Groups = [||] }
    let irisConfig =
        { Machine    = machine
          ActiveSite = Some clusterConfig.Id
          Version   = "0.0.0"
          Audio     = AudioConfig.Default
          Clients   = ClientConfig.Default
          Raft      = RaftConfig.Default
          Timing    = TimingConfig.Default
          Sites     = [| clusterConfig |] }
    { Id        = IrisId.Create()
      Name      = name "mockproject"
      Path      = filepath "/Iris/mockproject"
      CreatedOn = Time.createTimestamp()
      LastSaved = Some (Time.createTimestamp ())
      Copyright = None
      Author    = None
      Config    = irisConfig  }

let _1of4 (x,_,_,_) = x
let _2of4 (_,x,_,_) = x
let _3of4 (_,_,x,_) = x
let _4of4 (_,_,_,x) = x

let cuesAndListsAndPlayers =
  let makeCue i =
    // Create new Cue and CueReference
    let cue = Cue.create ("Cue " + string i) [| |]
    let cueRef = CueReference.ofCue cue
    cue, cueRef
  let cue1, cueRef1 = makeCue 1
  let cue2, cueRef2 = makeCue 2
  let cue3, cueRef3 = makeCue 3
  let cueGroup =
    CueGroup.create [|
      cueRef1
      cueRef2
      cueRef3
    |]
  let cueList =
    CueList.create "mockcuelist" [|
      cueGroup
    |]
  let cuePlayer = CuePlayer.create "mockcueplayer" (Some cueList.Id)
  let playerGroup = PinGroup.ofPlayer cuePlayer
  Map[cue1.Id, cue1; cue2.Id, cue2; cue3.Id, cue3],
  Map[cueList.Id, cueList],
  Map[cuePlayer.Id, cuePlayer],
  playerGroup

let getMockState() =
  let initial = pinGroups()
  let groups =
    clients
    |> List.collect
      (fun client ->
        List.map
          (fun (group:PinGroup) ->
            group
            |> PinGroup.setClientId client.Id
            |> PinGroup.map (Pin.setClient client.Id))
          initial)
    |> PinGroupMap.ofSeq
  let clients =
    clients
    |> List.map (fun client -> client.Id, client)
    |> Map.ofList
  { State.Empty with
      FsTrees = trees
      Project = project
      Clients = clients
      PinGroups = groups }<|MERGE_RESOLUTION|>--- conflicted
+++ resolved
@@ -93,20 +93,6 @@
 
 let machines =
   List.map (fun idx ->
-<<<<<<< HEAD
-    { MachineId    = IrisId.Create()
-      HostName     = name ("mockmachine-" + string idx)
-      WorkSpace    = filepath "/Iris"
-      LogDirectory = filepath "/Iris"
-      BindAddress  = IPv4Address "127.0.0.1"
-      WebPort      = port Constants.DEFAULT_WEB_PORT
-      RaftPort     = port Constants.DEFAULT_RAFT_PORT
-      WsPort       = port Constants.DEFAULT_WEB_SOCKET_PORT
-      GitPort      = port Constants.DEFAULT_GIT_PORT
-      ApiPort      = port Constants.DEFAULT_API_PORT
-      Version      = version "0.0.0" })
-    [ 0 .. 0 ]
-=======
     { MachineId        = IrisId.Create()
       HostName         = name ("mockmachine-" + string idx)
       WorkSpace        = filepath "/Iris"
@@ -123,7 +109,6 @@
       ApiPort          = port Constants.DEFAULT_API_PORT
       Version          = version "0.0.0" })
     [ 0 .. 3 ]
->>>>>>> a6ad4dbe
 
 let clients =
   Seq.map
