module Iris.Web.PanelLeftView

open Fable.Helpers.React
open Fable.Helpers.React.Props
open Fable.Core.JsInterop
open Elmish.React
open Helpers
open State
open System
open Types

let onClick dispatch name _ =
  let widget = getWidgetFactory().CreateWidget(None, name)
  AddWidget(widget.Id, widget) |> dispatch

let card dispatch name letter text =
    div [
        Key name
        Class "iris-panel-left-child"
        OnClick (onClick dispatch name)
    ] [
        div [] [str letter]
        div [] [
            p [] [strong [] [str name]]
            p [] [str text]
        ]
    ]

let render dispatch () =
<<<<<<< HEAD
    div [Class "iris-panel-left"] [
        card dispatch Widgets.Log           "L" "Log View"
        card dispatch Widgets.InspectorView "I" "Inspector"
        card dispatch Widgets.GraphView     "G" "Graph View"
        card dispatch Widgets.CuePlayer     "C" "Cue Player"
        card dispatch Widgets.PinMapping    "M" "Pin Mappings"
        card dispatch Widgets.ProjectView   "P" "Project Overview"
        card dispatch Widgets.Cluster       "R" "Cluster Settings"
        card dispatch Widgets.Clients       "A" "Clients"
        card dispatch Widgets.Sessions      "S" "Sessions"
        card dispatch Widgets.Test1         "T" "Test Widget 1"
        card dispatch Widgets.Test2         "T" "Test Widget 2"
        card dispatch Widgets.Test3         "T" "Test Widget 3"
        card dispatch Widgets.Test4         "T" "Test Widget 4"
        card dispatch Widgets.Test5         "T" "Test Widget 5"
        card dispatch "Library"             "L" "Graph View"
        card dispatch "Discovery"           "D" "Cluster Settings"
        card dispatch "Unassigned Hosts"    "H" "Cluster Settings"
        card dispatch "Project Settings"    "S" "Cluster Settings"
    ]
=======
  div [Class "iris-panel-left"] [
    card dispatch Widgets.Log           "L" "Log View"
    card dispatch Widgets.InspectorView "I" "Inspector"
    card dispatch Widgets.GraphView     "G" "Graph View"
    card dispatch Widgets.Players       "P" "Players"
    card dispatch Widgets.Cues          "C" "Cues"
    card dispatch Widgets.CueLists      "C" "Cue Lists"
    card dispatch Widgets.PinMapping    "M" "Pin Mappings"
    card dispatch Widgets.ProjectView   "P" "Project Overview"
    card dispatch Widgets.Cluster       "R" "Cluster Settings"
    card dispatch Widgets.Clients       "A" "Clients"
    card dispatch Widgets.Sessions      "S" "Sessions"
    card dispatch Widgets.Test1         "T" "Test Widget 1"
    card dispatch Widgets.Test2         "T" "Test Widget 2"
    card dispatch Widgets.Test3         "T" "Test Widget 3"
  ]
>>>>>>> cbcebee3

let root dispatch () =
  lazyViewWith
    (fun x y -> obj.ReferenceEquals(x, y))
    (fun () -> render dispatch ())
    ()<|MERGE_RESOLUTION|>--- conflicted
+++ resolved
@@ -27,28 +27,6 @@
     ]
 
 let render dispatch () =
-<<<<<<< HEAD
-    div [Class "iris-panel-left"] [
-        card dispatch Widgets.Log           "L" "Log View"
-        card dispatch Widgets.InspectorView "I" "Inspector"
-        card dispatch Widgets.GraphView     "G" "Graph View"
-        card dispatch Widgets.CuePlayer     "C" "Cue Player"
-        card dispatch Widgets.PinMapping    "M" "Pin Mappings"
-        card dispatch Widgets.ProjectView   "P" "Project Overview"
-        card dispatch Widgets.Cluster       "R" "Cluster Settings"
-        card dispatch Widgets.Clients       "A" "Clients"
-        card dispatch Widgets.Sessions      "S" "Sessions"
-        card dispatch Widgets.Test1         "T" "Test Widget 1"
-        card dispatch Widgets.Test2         "T" "Test Widget 2"
-        card dispatch Widgets.Test3         "T" "Test Widget 3"
-        card dispatch Widgets.Test4         "T" "Test Widget 4"
-        card dispatch Widgets.Test5         "T" "Test Widget 5"
-        card dispatch "Library"             "L" "Graph View"
-        card dispatch "Discovery"           "D" "Cluster Settings"
-        card dispatch "Unassigned Hosts"    "H" "Cluster Settings"
-        card dispatch "Project Settings"    "S" "Cluster Settings"
-    ]
-=======
   div [Class "iris-panel-left"] [
     card dispatch Widgets.Log           "L" "Log View"
     card dispatch Widgets.InspectorView "I" "Inspector"
@@ -64,8 +42,9 @@
     card dispatch Widgets.Test1         "T" "Test Widget 1"
     card dispatch Widgets.Test2         "T" "Test Widget 2"
     card dispatch Widgets.Test3         "T" "Test Widget 3"
+    card dispatch Widgets.Test4         "T" "Test Widget 4"
+    card dispatch Widgets.Test5         "T" "Test Widget 5"
   ]
->>>>>>> cbcebee3
 
 let root dispatch () =
   lazyViewWith
