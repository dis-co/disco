--- conflicted
+++ resolved
@@ -88,16 +88,6 @@
 [<CustomEquality;CustomComparison>]
 type User =
   { Id:        Id
-<<<<<<< HEAD
-  ; UserName:  UserName
-  ; FirstName: Name
-  ; LastName:  Name
-  ; Email:     Email
-  ; Password:  string
-  ; Salt:      string
-  ; Joined:    DateTime
-  ; Created:   DateTime }
-=======
     UserName:  Name
     FirstName: Name
     LastName:  Name
@@ -106,7 +96,6 @@
     Salt:      string
     Joined:    DateTime
     Created:   DateTime }
->>>>>>> fd70eb74
 
   override me.GetHashCode() =
     let mutable hash = 42
