namespace Iris.Core

// * Imports

open System
open System.IO
open System.Linq
open System.Net
open System.Text
open System.Reflection
open System.Collections.Generic
open Iris.Core.Utils
open Iris.Raft

#if FABLE_COMPILER

open Fable.Core
open Iris.Core.FlatBuffers
open Iris.Web.Core.FlatBufferTypes

#else

open FSharpx.Functional
open FlatBuffers
open Iris.Serialization

#endif

#if !FABLE_COMPILER && !IRIS_NODES

open FSharp.Configuration
open LibGit2Sharp
open SharpYaml.Serialization

#endif

// * RaftConfig

//  ____        __ _    ____             __ _
// |  _ \ __ _ / _| |_ / ___|___  _ __  / _(_) __ _
// | |_) / _` | |_| __| |   / _ \| '_ \| |_| |/ _` |
// |  _ < (_| |  _| |_| |__| (_) | | | |  _| | (_| |
// |_| \_\__,_|_|  \__|\____\___/|_| |_|_| |_|\__, |
//                                            |___/

/// ## RaftConfig
///
/// Configuration for Raft-specific, user-facing values.
///
type RaftConfig =
  { RequestTimeout:   Long
    ElectionTimeout:  Long
    MaxLogDepth:      Long
    LogLevel:         Iris.Core.LogLevel
    DataDir:          FilePath
    MaxRetries:       uint8
    PeriodicInterval: uint8 }

  static member Default =
    { RequestTimeout   = 500u
      ElectionTimeout  = 6000u
      MaxLogDepth      = 20u
      MaxRetries       = 10uy
      PeriodicInterval = 50uy
      LogLevel         = LogLevel.Err
      DataDir          = "" }

  member self.ToOffset(builder: FlatBufferBuilder) =
    let lvl = builder.CreateString (string self.LogLevel)
    let dir = builder.CreateString self.DataDir

    RaftConfigFB.StartRaftConfigFB(builder)
    RaftConfigFB.AddRequestTimeout(builder, self.RequestTimeout)
    RaftConfigFB.AddElectionTimeout(builder, self.ElectionTimeout)
    RaftConfigFB.AddMaxLogDepth(builder, self.MaxLogDepth)
    RaftConfigFB.AddLogLevel(builder, lvl)
    RaftConfigFB.AddDataDir(builder, dir)
    RaftConfigFB.AddMaxRetries(builder, uint16 self.MaxRetries)
    RaftConfigFB.AddPeriodicInterval(builder, uint16 self.PeriodicInterval)
    RaftConfigFB.EndRaftConfigFB(builder)

  static member FromFB(fb: RaftConfigFB) =
    either {
      let! level = Iris.Core.LogLevel.TryParse fb.LogLevel
      return
        { RequestTimeout   = fb.RequestTimeout
          ElectionTimeout  = fb.ElectionTimeout
          MaxLogDepth      = fb.MaxLogDepth
          LogLevel         = level
          DataDir          = fb.DataDir
          MaxRetries       = uint8 fb.MaxRetries
          PeriodicInterval = uint8 fb.PeriodicInterval }
    }

// * VvvvConfig

// __     __                     ____             __ _
// \ \   / /_   ____   ____   __/ ___|___  _ __  / _(_) __ _
//  \ \ / /\ \ / /\ \ / /\ \ / / |   / _ \| '_ \| |_| |/ _` |
//   \ V /  \ V /  \ V /  \ V /| |__| (_) | | | |  _| | (_| |
//    \_/    \_/    \_/    \_/  \____\___/|_| |_|_| |_|\__, |
//                                                     |___/

type VvvvConfig =
  { Executables : VvvvExe array
    Plugins     : VvvvPlugin array }

  static member Default =
    { Executables = [| |]
      Plugins     = [| |] }

  member self.ToOffset(builder: FlatBufferBuilder) =
    let exes =
      Array.map (Binary.toOffset builder) self.Executables
      |> fun offsets -> VvvvConfigFB.CreateExecutablesVector(builder,offsets)

    let plugins =
      Array.map (Binary.toOffset builder) self.Plugins
      |> fun offsets -> VvvvConfigFB.CreatePluginsVector(builder,offsets)

    VvvvConfigFB.StartVvvvConfigFB(builder)
    VvvvConfigFB.AddExecutables(builder, exes)
    VvvvConfigFB.AddPlugins(builder, plugins)
    VvvvConfigFB.EndVvvvConfigFB(builder)

  static member FromFB(fb: VvvvConfigFB) =
    either {
      let! (_,exes) =
        let arr =
          fb.ExecutablesLength
          |> Array.zeroCreate
        Array.fold
          (fun (m: Either<IrisError, int * VvvvExe array>) _ ->
            either {
              let! (idx, exes) = m

              let! exe =
                #if FABLE_COMPILER
                fb.Executables(idx)
                |> VvvvExe.FromFB
                #else
                let exeish = fb.Executables(idx)
                if exeish.HasValue then
                  let value = exeish.Value
                  VvvvExe.FromFB value
                else
                  "Could not parse empty VvvvExeFB"
                  |> Error.asParseError "VvvvConfig.FromFB"
                  |> Either.fail
                #endif

              exes.[idx] <- exe
              return (idx + 1, exes)
            })
          (Right(0, arr))
          arr

      let! (_,plugins) =
        let arr =
          fb.PluginsLength
          |> Array.zeroCreate
        Array.fold
          (fun (m: Either<IrisError, int * VvvvPlugin array>) _ ->
            either {
              let! (idx, plugins) = m

              let! plugin =
                #if FABLE_COMPILER
                fb.Plugins(idx)
                |> VvvvPlugin.FromFB
                #else
                let plugish = fb.Plugins(idx)
                if plugish.HasValue then
                  let value = plugish.Value
                  VvvvPlugin.FromFB value
                else
                  "Could not parse empty VvvvPluginFB"
                  |> Error.asParseError "VvvvConfig.FromFB"
                  |> Either.fail
                #endif

              plugins.[idx] <- plugin
              return (idx + 1, plugins)
            })
          (Right(0, arr))
          arr

      return
        { Executables = exes
          Plugins = plugins }
    }

// * TimingConfig

//  _____ _           _              ____             __ _
// |_   _(_)_ __ ___ (_)_ __   __ _ / ___|___  _ __  / _(_) __ _
//   | | | | '_ ` _ \| | '_ \ / _` | |   / _ \| '_ \| |_| |/ _` |
//   | | | | | | | | | | | | | (_| | |__| (_) | | | |  _| | (_| |
//   |_| |_|_| |_| |_|_|_| |_|\__, |\____\___/|_| |_|_| |_|\__, |
//                            |___/                        |___/

type TimingConfig =
  { Framebase : uint32
    Input     : string
    Servers   : IpAddress array
    UDPPort   : uint32
    TCPPort   : uint32 }

  static member Default =
    { Framebase = 50u
      Input     = "Iris Freerun"
      Servers   = [| |]
      UDPPort   = 8071u
      TCPPort   = 8072u }

  member self.ToOffset(builder: FlatBufferBuilder) =
    let input = builder.CreateString self.Input
    let servers =
      Array.map (string >> builder.CreateString) self.Servers
      |> fun offsets -> TimingConfigFB.CreateServersVector(builder,offsets)

    TimingConfigFB.StartTimingConfigFB(builder)
    TimingConfigFB.AddFramebase(builder,self.Framebase)
    TimingConfigFB.AddInput(builder, input)
    TimingConfigFB.AddServers(builder, servers)
    TimingConfigFB.AddUDPPort(builder, self.UDPPort)
    TimingConfigFB.AddTCPPort(builder, self.TCPPort)
    TimingConfigFB.EndTimingConfigFB(builder)

  static member FromFB(fb: TimingConfigFB) =
    either {
      let! (_,servers) =
        let arr =
          fb.ServersLength
          |> Array.zeroCreate
        Array.fold
          (fun (m: Either<IrisError, int * IpAddress array>) _ ->
            either {
              let! (idx,servers) = m
              let! server =
                fb.Servers(idx)
                |> IpAddress.TryParse
              servers.[idx] <- server
              return (idx + 1, servers)
            })
          (Right(0, arr))
          arr

      return
        { Framebase = fb.Framebase
          Input     = fb.Input
          Servers   = servers
          UDPPort   = fb.UDPPort
          TCPPort   = fb.TCPPort }
    }

// * AudioConfig

//     _             _ _        ____             __ _
//    / \  _   _  __| (_) ___  / ___|___  _ __  / _(_) __ _
//   / _ \| | | |/ _` | |/ _ \| |   / _ \| '_ \| |_| |/ _` |
//  / ___ \ |_| | (_| | | (_) | |__| (_) | | | |  _| | (_| |
// /_/   \_\__,_|\__,_|_|\___/ \____\___/|_| |_|_| |_|\__, |
//                                                    |___/

type AudioConfig =
  { SampleRate : uint32 }

  static member Default =
    { SampleRate = 48000u }

  member self.ToOffset(builder: FlatBufferBuilder) =
    AudioConfigFB.StartAudioConfigFB(builder)
    AudioConfigFB.AddSampleRate(builder, self.SampleRate)
    AudioConfigFB.EndAudioConfigFB(builder)

  static member FromFB(fb: AudioConfigFB) =
    either {
      return { SampleRate = fb.SampleRate }
    }

// * HostGroup

//  _   _           _    ____
// | | | | ___  ___| |_ / ___|_ __ ___  _   _ _ __
// | |_| |/ _ \/ __| __| |  _| '__/ _ \| | | | '_ \
// |  _  | (_) \__ \ |_| |_| | | | (_) | |_| | |_) |
// |_| |_|\___/|___/\__|\____|_|  \___/ \__,_| .__/
//                                           |_|

type HostGroup =
  { Name    : Name
    Members : Id array }

  override self.ToString() =
    sprintf "HostGroup:
              Name: %A
              Members: %A"
            self.Name
            (Array.fold (fun m s -> m + " " + string s) "" self.Members)

  member self.ToOffset(builder: FlatBufferBuilder) =
    let name = builder.CreateString self.Name

    let members =
      Array.map (string >> builder.CreateString) self.Members
      |> fun offsets -> HostGroupFB.CreateMembersVector(builder, offsets)

    HostGroupFB.StartHostGroupFB(builder)
    HostGroupFB.AddName(builder,name)
    HostGroupFB.AddMembers(builder,members)
    HostGroupFB.EndHostGroupFB(builder)

  static member FromFB(fb: HostGroupFB) =
    either {
      let! (_,members) =
        let arr =
          fb.MembersLength
          |> Array.zeroCreate
        Array.fold
          (fun (m: Either<IrisError, int * Id array>) _ ->
            either {
              let! (idx, ids) = m
              let id = Id (fb.Members(idx))
              ids.[idx] <- id
              return (idx + 1, ids)
            })
          (Right(0, arr))
          arr

      return
        { Name    = fb.Name
          Members = members }
    }

// * Cluster

//   ____ _           _
//  / ___| |_   _ ___| |_ ___ _ __
// | |   | | | | / __| __/ _ \ '__|
// | |___| | |_| \__ \ ||  __/ |
//  \____|_|\__,_|___/\__\___|_|

type ClusterConfig =
  { Id: Id
    Name: Name
    Members: Map<MemberId,RaftMember>
    Groups: HostGroup array }

  // ** Default

  static member Default
    with get () =
      { Id      = Id.Create()
        Name    = Constants.DEFAULT
        Members = Map.empty
        Groups  = [| |] }

  override self.ToString() =
    sprintf "Cluster [Id: %s Name: %A Members: %d Groups: %d]"
      (string self.Id)
      self.Name
      (Map.fold (fun m _ _ -> m + 1) 0 self.Members)
      (Array.length self.Groups)

  member self.ToOffset(builder: FlatBufferBuilder) =
    let id = builder.CreateString (string self.Id)
    let name = builder.CreateString self.Name

    let members =
      self.Members
      |> Map.toArray
      |> Array.map (snd >> Binary.toOffset builder)
      |> fun offsets -> ClusterConfigFB.CreateMembersVector(builder, offsets)

    let groups =
      Array.map (Binary.toOffset builder) self.Groups
      |> fun offsets -> ClusterConfigFB.CreateGroupsVector(builder, offsets)

    ClusterConfigFB.StartClusterConfigFB(builder)
    ClusterConfigFB.AddId(builder, id)
    ClusterConfigFB.AddName(builder, name)
    ClusterConfigFB.AddMembers(builder, members)
    ClusterConfigFB.AddGroups(builder, groups)
    ClusterConfigFB.EndClusterConfigFB(builder)

  static member FromFB(fb: ClusterConfigFB) =
    either {
      let! (_,members) =
        let arr =
          fb.MembersLength
          |> Array.zeroCreate
        Array.fold
          (fun (m: Either<IrisError, int * Map<MemberId,RaftMember>>) _ ->
            either {
              let! (idx,members) = m

              let! mem =
                #if FABLE_COMPILER
                fb.Members(idx)
                |> RaftMember.FromFB
                #else
                let memish = fb.Members(idx)
                if memish.HasValue then
                  let value = memish.Value
                  RaftMember.FromFB value
                else
                  "Could not parse empty RaftMemberFB"
                  |> Error.asParseError "Cluster.FromFB"
                  |> Either.fail
                #endif

              return (idx + 1, Map.add mem.Id mem members)
            })
          (Right(0, Map.empty))
          arr

      let! (_,groups) =
        let arr =
          fb.GroupsLength
          |> Array.zeroCreate
        Array.fold
          (fun (m: Either<IrisError, int * HostGroup array>) _ ->
            either {
              let! (idx,groups) = m

              let! group =
                #if FABLE_COMPILER
                fb.Groups(idx)
                |> HostGroup.FromFB
                #else
                let groupish = fb.Groups(idx)
                if groupish.HasValue then
                  let value = groupish.Value
                  HostGroup.FromFB value
                else
                  "Could not parse empty HostGroupFB"
                  |> Error.asParseError "Cluster.FromFB"
                  |> Either.fail
                #endif

              groups.[idx] <- group
              return (idx + 1, groups)
            })
          (Right(0, arr))
          arr

      return
        { Id      = Id fb.Id
          Name    = fb.Name
          Members = members
          Groups  = groups }
    }

// * IrisConfig

//  ___      _      ____             __ _
// |_ _|_ __(_)___ / ___|___  _ __  / _(_) __ _
//  | || '__| / __| |   / _ \| '_ \| |_| |/ _` |
//  | || |  | \__ \ |__| (_) | | | |  _| | (_| |
// |___|_|  |_|___/\____\___/|_| |_|_| |_|\__, |
//                                        |___/

type IrisConfig =
  { MachineId:  Id
    ActiveSite: Id option
    Version:    string
    Audio:      AudioConfig
    Vvvv:       VvvvConfig
    Raft:       RaftConfig
    Timing:     TimingConfig
    Sites:      ClusterConfig array
    ViewPorts:  ViewPort array
    Displays:   Display  array
    Tasks:      Task     array }

  // ** Default
  static member Default
    with get () =
      { MachineId = Id Constants.EMPTY
        ActiveSite = None
        #if FABLE_COMPILER
        Version   = "0.0.0"
        #else
        Version   = System.Version(0,0,0).ToString()
        #endif
        Audio     = AudioConfig.Default
        Vvvv      = VvvvConfig.Default
        Raft      = RaftConfig.Default
        Timing    = TimingConfig.Default
        Sites     = [| |]
        ViewPorts = [| |]
        Displays  = [| |]
        Tasks     = [| |] }

  //  ____  _
  // | __ )(_)_ __   __ _ _ __ _   _
  // |  _ \| | '_ \ / _` | '__| | | |
  // | |_) | | | | | (_| | |  | |_| |
  // |____/|_|_| |_|\__,_|_|   \__, |
  //                           |___/

  member self.ToOffset(builder: FlatBufferBuilder) =
    let version = builder.CreateString self.Version
    let machine = builder.CreateString (string self.MachineId)
    let audio = Binary.toOffset builder self.Audio
    let vvvv = Binary.toOffset builder self.Vvvv
    let raft = Binary.toOffset builder self.Raft
    let timing = Binary.toOffset builder self.Timing

    let site =
      match self.ActiveSite with
      | Some id -> id |> string |> builder.CreateString
      | None -> "" |> builder.CreateString

    let sites =
      Array.map (Binary.toOffset builder) self.Sites
      |> fun sites -> ConfigFB.CreateSitesVector(builder, sites)

    let viewports =
      Array.map (Binary.toOffset builder) self.ViewPorts
      |> fun vps -> ConfigFB.CreateViewPortsVector(builder, vps)

    let displays =
      Array.map (Binary.toOffset builder) self.Displays
      |> fun disps -> ConfigFB.CreateDisplaysVector(builder, disps)

    let tasks =
      Array.map (Binary.toOffset builder) self.Tasks
      |> fun tasks -> ConfigFB.CreateTasksVector(builder, tasks)

    ConfigFB.StartConfigFB(builder)
    ConfigFB.AddVersion(builder, version)
    ConfigFB.AddMachineId(builder, machine)
    ConfigFB.AddActiveSite(builder, site)
    ConfigFB.AddAudioConfig(builder, audio)
    ConfigFB.AddVvvvConfig(builder, vvvv)
    ConfigFB.AddRaftConfig(builder, raft)
    ConfigFB.AddTimingConfig(builder, timing)
    ConfigFB.AddSites(builder, sites)
    ConfigFB.AddViewPorts(builder, viewports)
    ConfigFB.AddDisplays(builder, displays)
    ConfigFB.AddTasks(builder, tasks)
    ConfigFB.EndConfigFB(builder)

  static member FromFB(fb: ConfigFB) =
    either {
      let machineId = Id fb.MachineId
      let version = fb.Version

      let site =
        if isNull fb.ActiveSite || fb.ActiveSite = "" then
          None
        else
          Some (Id fb.ActiveSite)

      let! audio =
        #if FABLE_COMPILER
        AudioConfig.FromFB fb.AudioConfig
        #else
        let audioish = fb.AudioConfig
        if audioish.HasValue then
          let value = audioish.Value
          AudioConfig.FromFB value
        else
          "Could not parse empty AudioConfigFB"
          |> Error.asParseError "IrisConfig.FromFB"
          |> Either.fail
        #endif

      let! vvvv =
        #if FABLE_COMPILER
        VvvvConfig.FromFB fb.VvvvConfig
        #else
        let vvvvish = fb.VvvvConfig
        if vvvvish.HasValue then
          let value = vvvvish.Value
          VvvvConfig.FromFB value
        else
          "Could not parse empty VvvvConfigFB"
          |> Error.asParseError "IrisConfig.FromFB"
          |> Either.fail
        #endif

      let! raft =
        #if FABLE_COMPILER
        RaftConfig.FromFB fb.RaftConfig
        #else
        let raftish = fb.RaftConfig
        if raftish.HasValue then
          let value = raftish.Value
          RaftConfig.FromFB value
        else
          "Could not parse empty RaftConfigFB"
          |> Error.asParseError "IrisConfig.FromFB"
          |> Either.fail
        #endif

      let! timing =
        #if FABLE_COMPILER
        TimingConfig.FromFB fb.TimingConfig
        #else
        let timingish = fb.TimingConfig
        if timingish.HasValue then
          let value = timingish.Value
          TimingConfig.FromFB value
        else
          "Could not parse empty TimingConfigFB"
          |> Error.asParseError "IrisConfig.FromFB"
          |> Either.fail
        #endif

      let! (_, sites) =
        let arr =
          fb.SitesLength
          |> Array.zeroCreate
        Array.fold
          (fun (m: Either<IrisError, int * ClusterConfig array>) _ ->
            either {
              let! (idx, sites) = m
              let! site =
                #if FABLE_COMPILER
                fb.Sites(idx)
                |> ClusterConfig.FromFB
                #else
                let clusterish = fb.Sites(idx)
                if clusterish.HasValue then
                  let value = clusterish.Value
                  ClusterConfig.FromFB value
                else
                  "Could not parse empty ClusterConfigFB"
                  |> Error.asParseError "IrisConfig.FromFB"
                  |> Either.fail
                #endif
              sites.[idx] <- site
              return (idx + 1, sites)
            })
            (Right(0, arr))
            arr

      let! (_,viewports) =
        let arr =
          fb.ViewPortsLength
          |> Array.zeroCreate
        Array.fold
          (fun (m: Either<IrisError, int * ViewPort array>) _ ->
            either {
              let! (idx, viewports) = m
              let! viewport =
                #if FABLE_COMPILER
                fb.ViewPorts(idx)
                |> ViewPort.FromFB
                #else
                let vpish = fb.ViewPorts(idx)
                if vpish.HasValue then
                  let value = vpish.Value
                  ViewPort.FromFB value
                else
                  "Could not parse empty ViewPortFB"
                  |> Error.asParseError "IrisConfig.FromFB"
                  |> Either.fail
                #endif
              viewports.[idx] <- viewport
              return (idx + 1, viewports)
            })
          (Right(0, arr))
          arr

      let! (_,displays) =
        let arr =
          fb.DisplaysLength
          |> Array.zeroCreate
        Array.fold
          (fun (m: Either<IrisError, int * Display array>) _ ->
            either {
              let! (idx, displays) = m
              let! display =
                #if FABLE_COMPILER
                fb.Displays(idx)
                |> Display.FromFB
                #else
                let dispish = fb.Displays(idx)
                if dispish.HasValue then
                  let value = dispish.Value
                  Display.FromFB value
                else
                  "Could not parse empty DisplayFB"
                  |> Error.asParseError "IrisConfig.FromFB"
                  |> Either.fail
                #endif
              displays.[idx] <- display
              return (idx + 1, displays)
            })
          (Right(0, arr))
          arr

      let! (_,tasks) =
        let arr =
          fb.TasksLength
          |> Array.zeroCreate
        Array.fold
          (fun (m: Either<IrisError, int * Task array>) _ ->
            either {
              let! (idx, tasks) = m
              let! task =
                #if FABLE_COMPILER
                fb.Tasks(idx)
                |> Task.FromFB
                #else
                let taskish = fb.Tasks(idx)
                if taskish.HasValue then
                  let value = taskish.Value
                  Task.FromFB value
                else
                  "Could not parse empty TaskFB"
                  |> Error.asParseError "IrisConfig.FromFB"
                  |> Either.fail
                #endif
              tasks.[idx] <- task
              return (idx + 1, tasks)
            })
          (Right(0, arr))
          arr

      return
        { MachineId = machineId
          ActiveSite = site
          Version   = version
          Audio     = audio
          Vvvv      = vvvv
          Raft      = raft
          Timing    = timing
          Sites     = sites
          ViewPorts = viewports
          Displays  = displays
          Tasks     = tasks }
    }

// * ProjectYaml

#if !FABLE_COMPILER && !IRIS_NODES

[<RequireQualifiedAccess>]
module ProjectYaml =

  [<Literal>]
  let private template = """
Project:
  Version:

  Metadata:
    Id:
    CreatedOn:
    Copyright:
    Author:
    Name:
    LastSaved:

  VVVV:
    Executables:
      - Path:
        Version:
        Required: true
    Plugins:
      - Name:
        Path:

  Engine:
    LogLevel:
    DataDir:
    BindAddress:
    RequestTimeout:   -1
    ElectionTimeout:  -1
    MaxLogDepth:      -1
    MaxRetries:       -1
    PeriodicInterval: -1

  Timing:
    Framebase: 50
    Input:
    Servers:
      -
    UDPPort: 8090
    TCPPort: 8091

  Audio:
    SampleRate: 48000

  ViewPorts:
    - Id:
      Name:
      Position:
      Size:
      OutputPosition:
      OutputSize:
      Overlap:
      Description:

  Displays:
    - Id:
      Name:
      Size:
      Signals:
        - Size:
          Position:
      RegionMap:
        SrcViewportId:
        Regions:
          - Id:
            Name:
            SrcPosition:
            SrcSize:
            OutputPosition:
            OutputSize:
  Tasks:
    - Id:
      Description:
      DisplayId:
      AudioStream:
      Arguments:
        - Key:
          Value:

<<<<<<< HEAD
  Cluster:
    Name:
    Members:
      - Id:
        HostName:
        Ip:
        Port:    -1
        WsPort:  -1
        GitPort: -1
        ApiPort: -1
        State:

    Groups:
      - Name:
        Members:
          - 00000000-0000-0000-0000-000000000000
=======
  ActiveSite:

  Sites:
    - Id:
      Name:
      Members:
        - Id:
          HostName:
          Ip:
          Port:    -1
          WsPort:  -1
          GitPort: -1
          ApiPort: -1
          State:
      Groups:
        - Name:
          Members:
            -
>>>>>>> 793468da
"""

  type Config = YamlConfig<"",false,template>

  type internal DisplayYaml   = Config.Project_Type.Displays_Item_Type
  type internal ViewPortYaml  = Config.Project_Type.ViewPorts_Item_Type
  type internal TaskYaml      = Config.Project_Type.Tasks_Item_Type
  type internal ArgumentYaml  = Config.Project_Type.Tasks_Item_Type.Arguments_Item_Type
  type internal ClusterYaml   = Config.Project_Type.Sites_Item_Type
  type internal MemberYaml    = Config.Project_Type.Sites_Item_Type.Members_Item_Type
  type internal GroupYaml     = Config.Project_Type.Sites_Item_Type.Groups_Item_Type
  type internal AudioYaml     = Config.Project_Type.Audio_Type
  type internal EngineYaml    = Config.Project_Type.Engine_Type
  type internal MetadatYaml   = Config.Project_Type.Metadata_Type
  type internal TimingYaml    = Config.Project_Type.Timing_Type
  type internal VvvvYaml      = Config.Project_Type.VVVV_Type
  type internal ExeYaml       = Config.Project_Type.VVVV_Type.Executables_Item_Type
  type internal PluginYaml    = Config.Project_Type.VVVV_Type.Plugins_Item_Type
  type internal SignalYaml    = Config.Project_Type.Displays_Item_Type.Signals_Item_Type
  type internal RegionMapYaml = Config.Project_Type.Displays_Item_Type.RegionMap_Type
  type internal RegionYaml    = Config.Project_Type.Displays_Item_Type.RegionMap_Type.Regions_Item_Type

  // ** parseTuple

  let internal parseTuple (input: string) : Either<IrisError,int * int> =
    input.Split [| '('; ','; ' '; ')' |]       // split the string according to the specified chars
    |> Array.filter (String.length >> ((<) 0)) // filter out elements that have zero length
    |> fun parsed ->
      try
        match parsed with
        | [| x; y |] -> Right (int x, int y)
        | _ ->
          sprintf "Cannot parse %A as (int * int) tuple" input
          |> Error.asParseError "Config.parseTuple"
          |> Either.fail
      with
        | exn ->
          sprintf "Cannot parse %A as (int * int) tuple: %s" input exn.Message
          |> Error.asParseError "Config.parseTuple"
          |> Either.fail

  // ** parseRect

  let internal parseRect (str : string) : Either<IrisError,Rect> =
    parseTuple str
    |> Either.map Rect

  // ** parseCoordinate

  let internal parseCoordinate (str : string) : Either<IrisError,Coordinate> =
    parseTuple str
    |> Either.map Coordinate

  // ** parseStringProp

  let internal parseStringProp (str : string) : string option =
    if str.Length > 0 then Some(str) else None

  // ** parseAudio

  /// ### Parse the Audio configuration section
  ///
  /// Parses the Audio configuration section of the passed-in configuration file.
  ///
  /// # Returns: AudioConfig
  let internal parseAudio (config: Config) : Either<IrisError, AudioConfig> =
    Either.tryWith (Error.asParseError "Config.parseAudio") <| fun _ ->
      { SampleRate = uint32 config.Project.Audio.SampleRate }

  // ** saveAudio

  /// ### Save the AudioConfig value
  ///
  /// Transfer the configuration from `AudioConfig` values to a given config file.
  ///
  /// # Returns: ConfigFile
  let internal saveAudio (file: Config, config: IrisConfig) =
    file.Project.Audio.SampleRate <- int (config.Audio.SampleRate)
    (file, config)

  // ** parseExe

  let internal parseExe (exe: ExeYaml) : Either<IrisError, VvvvExe> =
    Right { Executable = exe.Path
            Version    = exe.Version
            Required   = exe.Required }

  // ** parseExes

  let internal parseExes exes : Either<IrisError, VvvvExe array> =
    either {
      let arr =
        exes
        |> Seq.length
        |> Array.zeroCreate

      let! (_,exes) =
        Seq.fold
          (fun (m: Either<IrisError,int * VvvvExe array>) exe -> either {
            let! (idx, exes) = m
            let! exe = parseExe exe
            exes.[idx] <- exe
            return (idx + 1, exes)
          })
          (Right(0, arr))
          exes

      return exes
    }

  // ** parsePlugin

  let internal parsePlugin (plugin: PluginYaml) : Either<IrisError, VvvvPlugin> =
    Right { Name = plugin.Name
            Path = plugin.Path }

  // ** parsePlugins

  let internal parsePlugins plugins : Either<IrisError, VvvvPlugin array> =
    either {
      let arr =
        plugins
        |> Seq.length
        |> Array.zeroCreate

      let! (_,plugins) =
        Seq.fold
          (fun (m: Either<IrisError,int * VvvvPlugin array>) plugin -> either {
            let! (idx, plugins) = m
            let! plugin = parsePlugin plugin
            plugins.[idx] <- plugin
            return (idx + 1, plugins)
          })
          (Right(0, arr))
          plugins

      return plugins
    }

  // ** parseVvvv

  /// ### Parses the VVVV configuration
  ///
  /// Constructs the VVVV configuration values from the handed config file value.
  ///
  /// # Returns: VvvvConfig
  let internal parseVvvv (config: Config) : Either<IrisError, VvvvConfig> =
    either {
      let vvvv = config.Project.VVVV
      let! exes = parseExes vvvv.Executables
      let! plugins = parsePlugins vvvv.Plugins
      return { Executables = exes
               Plugins     = plugins }
    }

  // ** saveVvvv

  /// ### Save the VVVV configuration
  ///
  /// Translate the values from Config into the passed in configuration file.
  ///
  /// # Returns: ConfigFile
  let internal saveVvvv (file: Config, config: IrisConfig) =
    file.Project.VVVV.Executables.Clear() //

    for exe in config.Vvvv.Executables do
      let entry = new ExeYaml()
      entry.Path <- exe.Executable;
      entry.Version <- exe.Version;
      entry.Required <- exe.Required
      file.Project.VVVV.Executables.Add(entry)

    file.Project.VVVV.Plugins.Clear()

    for plug in config.Vvvv.Plugins do
      let entry = new PluginYaml()
      entry.Name <- plug.Name
      entry.Path <- plug.Path
      file.Project.VVVV.Plugins.Add(entry)

    (file, config)

  // ** parseRaft

  //  ____        __ _
  // |  _ \ __ _ / _| |_
  // | |_) / _` | |_| __|
  // |  _ < (_| |  _| |_
  // |_| \_\__,_|_|  \__|

  /// ## Parses Raft-related values in passed configuration
  ///
  /// Parses the passed-in configuration file contents and returns a `RaftConfig` value.
  ///
  /// Returns: RaftConfig
  let internal parseRaft (config: Config) : Either<IrisError, RaftConfig> =
    either {
      let engine = config.Project.Engine

      let! loglevel = Iris.Core.LogLevel.TryParse engine.LogLevel

      try
        return
          { RequestTimeout   = uint32 engine.RequestTimeout
            ElectionTimeout  = uint32 engine.ElectionTimeout
            MaxLogDepth      = uint32 engine.MaxLogDepth
            LogLevel         = loglevel
            DataDir          = engine.DataDir
            MaxRetries       = uint8 engine.MaxRetries
            PeriodicInterval = uint8 engine.PeriodicInterval }
      with
        | exn ->
          return!
            sprintf "Could not parse Engine config: %s" exn.Message
            |> Error.asParseError "Config.parseRaft"
            |> Either.fail
    }

  // ** saveRaft

  /// ### Save the passed RaftConfig to the configuration file
  ///
  /// Save Raft algorithm specific configuration options to the configuration file object.
  ///
  /// # Returns: ConfigFile
  let internal saveRaft (file: Config, config: IrisConfig) =
    file.Project.Engine.RequestTimeout   <- int config.Raft.RequestTimeout
    file.Project.Engine.ElectionTimeout  <- int config.Raft.ElectionTimeout
    file.Project.Engine.MaxLogDepth      <- int config.Raft.MaxLogDepth
    file.Project.Engine.LogLevel         <- string config.Raft.LogLevel
    file.Project.Engine.DataDir          <- config.Raft.DataDir
    file.Project.Engine.MaxRetries       <- int config.Raft.MaxRetries
    file.Project.Engine.PeriodicInterval <- int config.Raft.PeriodicInterval
    (file, config)

  // ** parseTiming

  //   _____ _           _
  //  |_   _(_)_ __ ___ (_)_ __   __ _
  //    | | | | '_ ` _ \| | '_ \ / _` |
  //    | | | | | | | | | | | | | (_| |
  //    |_| |_|_| |_| |_|_|_| |_|\__, |
  //                             |___/

  /// ### Parse the timing related configuration options
  ///
  /// Parse TimingConfig related values into a TimingConfig value and return it.
  ///
  /// # Returns: TimingConfig
  let internal parseTiming (config: Config) : Either<IrisError,TimingConfig> =
    either {
      let timing = config.Project.Timing
      let arr =
        timing.Servers
        |> Seq.length
        |> Array.zeroCreate

      let! (_,servers) =
        Seq.fold
          (fun (m: Either<IrisError, int * IpAddress array>) thing -> either {
            let! (idx, lst) = m
            let! server = IpAddress.TryParse thing
            lst.[idx] <- server
            return (idx + 1, lst)
          })
          (Right(0, arr))
          timing.Servers

      try
        return
          { Framebase = uint32 timing.Framebase
            Input     = timing.Input
            Servers   = servers
            UDPPort   = uint32 timing.UDPPort
            TCPPort   = uint32 timing.TCPPort }
      with
        | exn ->
          return!
            sprintf "Could not parse Timing config: %s" exn.Message
            |> Error.asParseError "Config.parseTiming"
            |> Either.fail
    }

  // ** saveTiming

  /// ### Transfer the TimingConfig options to the passed configuration file
  ///
  ///
  ///
  /// # Returns: ConfigFile
  let internal saveTiming (file: Config, config: IrisConfig) =
    file.Project.Timing.Framebase <- int (config.Timing.Framebase)
    file.Project.Timing.Input     <- config.Timing.Input

    file.Project.Timing.Servers.Clear()
    for srv in config.Timing.Servers do
      file.Project.Timing.Servers.Add(string srv)

    file.Project.Timing.TCPPort <- int (config.Timing.TCPPort)
    file.Project.Timing.UDPPort <- int (config.Timing.UDPPort)

    (file, config)

  // ** parseViewPort

  //  __     ___               ____            _
  //  \ \   / (_) _____      _|  _ \ ___  _ __| |_
  //   \ \ / /| |/ _ \ \ /\ / / |_) / _ \| '__| __|
  //    \ V / | |  __/\ V  V /|  __/ (_) | |  | |_
  //     \_/  |_|\___| \_/\_/ |_|   \___/|_|   \__|

  let internal parseViewPort (viewport: ViewPortYaml) =
    either {
      let! pos     = parseCoordinate viewport.Position
      let! size    = parseRect       viewport.Size
      let! outpos  = parseCoordinate viewport.OutputPosition
      let! outsize = parseRect       viewport.OutputSize
      let! overlap = parseRect       viewport.Overlap

      return { Id             = Id viewport.Id
               Name           = viewport.Name
               Position       = pos
               Size           = size
               OutputPosition = outpos
               OutputSize     = outsize
               Overlap        = overlap
               Description    = viewport.Description }
    }

  // ** parseViewPorts

  /// ### Parse all Viewport configs listed in a config file
  ///
  /// Parses the ViewPort config section and returns an array of `ViewPort` values.
  ///
  /// # Returns: ViewPort array
  let internal parseViewPorts (config: Config) : Either<IrisError,ViewPort array> =
    either {
      let arr =
        config.Project.ViewPorts
        |> Seq.length
        |> Array.zeroCreate

      let! (_,viewports) =
        Seq.fold
          (fun (m: Either<IrisError, int * ViewPort array>) vp -> either {
            let! (idx, viewports) = m
            let! viewport = parseViewPort vp
            viewports.[idx] <- viewport
            return (idx + 1, viewports)
          })
          (Right(0, arr))
          config.Project.ViewPorts

      return viewports
    }

  // ** saveViewPorts

  /// ### Transfers the passed array of ViewPort values
  ///
  /// Adds a config section for each ViewPort value in the passed in Config to the configuration
  /// file.
  ///
  /// # Returns: ConfigFile
  let internal saveViewPorts (file: Config, config: IrisConfig) =
    file.Project.ViewPorts.Clear()
    for vp in config.ViewPorts do
      let item = new ViewPortYaml()
      item.Id             <- string vp.Id
      item.Name           <- vp.Name
      item.Size           <- string vp.Size
      item.Position       <- string vp.Position
      item.Overlap        <- string vp.Overlap
      item.OutputPosition <- string vp.OutputPosition
      item.OutputSize     <- string vp.OutputSize
      item.Description    <- vp.Description
      file.Project.ViewPorts.Add(item)
    (file, config)

  // ** parseSignal

  //  ____  _                   _
  // / ___|(_) __ _ _ __   __ _| |___
  // \___ \| |/ _` | '_ \ / _` | / __|
  //  ___) | | (_| | | | | (_| | \__ \
  // |____/|_|\__, |_| |_|\__,_|_|___/
  //          |___/

  /// ## Parse a Signal definition
  ///
  /// Parse a signal definition. Returns a ParseError on failure.
  ///
  /// ### Signature:
  /// - signal: SignalYaml
  ///
  /// Returns: Either<IrisError, Signal>
  let internal parseSignal (signal: SignalYaml) : Either<IrisError, Signal> =
    either {
      let! size = parseRect signal.Size
      let! pos = parseCoordinate signal.Position

      return { Size     = size
               Position = pos }
    }

  // ** parseSignals

  /// ## Parse an array of signals
  ///
  /// Parse an array of signals stored in the ConfigFile. Returns a ParseError on failure.
  ///
  /// ### Signature:
  /// - signals: SignalYaml collection
  ///
  /// Returns: Either<IrisError, Signal array>
  let internal parseSignals signals =
    either {
      let arr =
        signals
        |> Seq.length
        |> Array.zeroCreate

      let! (_,parsed) =
        Seq.fold
          (fun (m: Either<IrisError,int * Signal array>) signal -> either {
            let! (idx, signals) = m
            let! signal = parseSignal signal
            signals.[idx] <- signal
            return (idx + 1, signals)
          })
          (Right(0, arr))
          signals

      return parsed
    }

  // ** parseRegion

  //  ____            _
  // |  _ \ ___  __ _(_) ___  _ __  ___
  // | |_) / _ \/ _` | |/ _ \| '_ \/ __|
  // |  _ <  __/ (_| | | (_) | | | \__ \
  // |_| \_\___|\__, |_|\___/|_| |_|___/
  //            |___/

  /// ## Parse a Region definition
  ///
  /// Parse a single Region definition. Returns a ParseError on failure.
  ///
  /// ### Signature:
  /// - region: Region
  ///
  /// Returns: Either<IrisError,Region>
  let internal parseRegion (region: RegionYaml) : Either<IrisError, Region> =
    either {
      let! srcpos  = parseCoordinate region.SrcPosition
      let! srcsize = parseRect       region.SrcSize
      let! outpos  = parseCoordinate region.OutputPosition
      let! outsize = parseRect       region.OutputSize

      return
        { Id             = Id region.Id
          Name           = region.Name
          SrcPosition    = srcpos
          SrcSize        = srcsize
          OutputPosition = outpos
          OutputSize     = outsize }
    }

  // ** parseRegions

  /// ## Parse an array of Region definitions
  ///
  /// Parse an array of Region definitions. Returns a ParseError on failure.
  ///
  /// ### Signature:
  /// - regions: RegionYaml collection
  ///
  /// Returns: Either<IrisError,Region array>
  let internal parseRegions regions : Either<IrisError, Region array> =
    either {
      let arr =
        regions
        |> Seq.length
        |> Array.zeroCreate

      let! (_,parsed) =
        Seq.fold
          (fun (m: Either<IrisError, int * Region array>) region -> either {
            let! (idx, regions) = m
            let! region = parseRegion region
            regions.[idx] <- region
            return (idx + 1, regions)
          })
          (Right(0, arr))
          regions

      return parsed
    }

  // ** parseDisplay

  //   ____  _           _
  //  |  _ \(_)___ _ __ | | __ _ _   _ ___
  //  | | | | / __| '_ \| |/ _` | | | / __|
  //  | |_| | \__ \ |_) | | (_| | |_| \__ \
  //  |____/|_|___/ .__/|_|\__,_|\__, |___/
  //              |_|            |___/

  /// ## Parse a Display definition
  ///
  /// Parse a Display definition. Returns a ParseError on failure.
  ///
  /// ### Signature:
  /// - display: DisplayYaml
  ///
  /// Returns: Either<IrisError,Display>
  let internal parseDisplay (display: DisplayYaml) : Either<IrisError, Display> =
    either {
      let! size = parseRect display.Size
      let! signals = parseSignals display.Signals
      let! regions = parseRegions display.RegionMap.Regions

      let regionmap =
        { SrcViewportId = Id display.RegionMap.SrcViewportId
          Regions       = regions }

      return { Id        = Id display.Id
               Name      = display.Name
               Size      = size
               Signals   = signals
               RegionMap = regionmap }
    }

  // ** parseDisplays

  /// ## Parse an array of Display definitionsg
  ///
  /// Parses an array of Display definitions. Returns a ParseError on failure.
  ///
  /// ### Signature:
  /// - displays: DisplayYaml collection
  ///
  /// Returns: Either<IrisError,Display array>
  let internal parseDisplays (config: Config) : Either<IrisError, Display array> =
    either {
      let arr =
        config.Project.Displays
        |> Seq.length
        |> Array.zeroCreate

      let! (_,displays) =
        Seq.fold
          (fun (m: Either<IrisError, int * Display array>) display -> either {
            let! (idx, displays) = m
            let! display = parseDisplay display
            displays.[idx] <- display
            return (idx + 1, displays)
          })
          (Right(0, arr))
          config.Project.Displays

      return displays
    }

  // ** saveDisplays

  /// ### Transfer the Display config to a configuration file
  ///
  /// Save all `Display` values in `Config` to the passed configuration file.
  ///
  /// # Returns: ConfigFile
  let internal saveDisplays (file: Config, config: IrisConfig) =
    file.Project.Displays.Clear()
    for dp in config.Displays do
      let item = new DisplayYaml()
      item.Id <- string dp.Id
      item.Name <- dp.Name
      item.Size <- dp.Size.ToString()

      item.RegionMap.SrcViewportId <- string dp.RegionMap.SrcViewportId
      item.RegionMap.Regions.Clear()

      for region in dp.RegionMap.Regions do
        let r = new RegionYaml()
        r.Id <- string region.Id
        r.Name <- region.Name
        r.OutputPosition <- region.OutputPosition.ToString()
        r.OutputSize <- region.OutputSize.ToString()
        r.SrcPosition <- region.SrcPosition.ToString()
        r.SrcSize <- region.SrcSize.ToString()
        item.RegionMap.Regions.Add(r)

      item.Signals.Clear()

      for signal in dp.Signals do
        let s = new SignalYaml()
        s.Position <- signal.Position.ToString()
        s.Size <- signal.Size.ToString()
        item.Signals.Add(s)

      file.Project.Displays.Add(item)
    (file, config)

  // ** parseArgument

  //     _                                         _
  //    / \   _ __ __ _ _   _ _ __ ___   ___ _ __ | |_
  //   / _ \ | '__/ _` | | | | '_ ` _ \ / _ \ '_ \| __|
  //  / ___ \| | | (_| | |_| | | | | | |  __/ | | | |_
  // /_/   \_\_|  \__, |\__,_|_| |_| |_|\___|_| |_|\__|
  //              |___/

  /// ## Parse a single Argument key/value pair
  ///
  /// Parse a single Argument key/value pair
  ///
  /// ### Signature:
  /// - argument: ArgumentYaml
  ///
  /// Returns: Either<IrisError, string * string>
  let internal parseArgument (argument: ArgumentYaml) =
    either {
      if (argument.Key.Length > 0) && (argument.Value.Length > 0) then
        return (argument.Key, argument.Value)
      else
        return!
          sprintf "Could not parse Argument: %A" argument
          |> Error.asParseError "Config.parseArgument"
          |> Either.fail
    }

  // ** parseArguments

  /// ## Parse an array of ArgumentYamls
  ///
  /// Parse an array of ArgumentYamls
  ///
  /// ### Signature:
  /// - arguments: ArgumentYaml collection
  ///
  /// Returns: Either<IrisError, (string * string) array>
  let internal parseArguments arguments =
    either {
      let arr =
        arguments
        |> Seq.length
        |> Array.zeroCreate

      let! (_,arguments) =
        Seq.fold
          (fun (m: Either<IrisError, int * Argument array>) thing -> either {
            let! (idx, arguments) = m
            let! argument = parseArgument thing
            arguments.[idx] <- argument
            return (idx + 1, arguments)
          })
          (Right(0, arr))
          arguments

      return arguments
    }

  // ** parseTask

  //   _____         _
  //  |_   _|_ _ ___| | _____
  //    | |/ _` / __| |/ / __|
  //    | | (_| \__ \   <\__ \
  //    |_|\__,_|___/_|\_\___/
  //

  /// ## Parse a Task definition
  ///
  /// Parse a single Task definition. Returns a ParseError on failure.
  ///
  /// ### Signature:
  /// - task: TaskYaml
  ///
  /// Returns: Either<IrisError, Task>
  let internal parseTask (task: TaskYaml) : Either<IrisError, Task> =
    either {
      let! arguments = parseArguments task.Arguments
      return { Id          = Id task.Id
               Description = task.Description
               DisplayId   = Id task.DisplayId
               AudioStream = task.AudioStream
               Arguments   = arguments }
    }

  // ** parseTasks

  /// ### Parse Task configuration section
  ///
  /// Create `Task` values for each entry in the Task config section.
  ///
  /// # Returns: Task array
  let internal parseTasks (config: Config) : Either<IrisError,Task array> =
    either {
      let arr =
        config.Project.Tasks
        |> Seq.length
        |> Array.zeroCreate

      let! (_,tasks) =
        Seq.fold
          (fun (m: Either<IrisError, int * Task array>) task -> either {
            let! (idx, tasks) = m
            let! task = parseTask task
            tasks.[idx] <- task
            return (idx + 1, tasks)
          })
          (Right(0, arr))
          config.Project.Tasks

      return tasks
    }

  // ** saveTasks

  /// ### Save the Tasks to a config file
  ///
  /// Transfers all `Task` values into the configuration file.
  ///
  /// # Returns: ConfigFile
  let internal saveTasks (file: Config, config: IrisConfig) =
    file.Project.Tasks.Clear()
    for task in config.Tasks do
      let t = new TaskYaml()
      t.Id <- string task.Id
      t.AudioStream <- task.AudioStream
      t.Description <- task.Description
      t.DisplayId   <- string task.DisplayId

      t.Arguments.Clear()

      for arg in task.Arguments do
        let a = new ArgumentYaml()
        a.Key <- fst arg
        a.Value <- snd arg
        t.Arguments.Add(a)

      file.Project.Tasks.Add(t)
    (file, config)

  // ** parseMember

  //    ____ _           _
  //   / ___| |_   _ ___| |_ ___ _ __
  //  | |   | | | | / __| __/ _ \ '__|
  //  | |___| | |_| \__ \ ||  __/ |
  //   \____|_|\__,_|___/\__\___|_|
  //

  /// ## Parse a single Member definition
  ///
  /// Parse a single Member definition. Returns a ParseError on failiure.
  ///
  /// ### Signature:
  /// - mem: MemberYaml
  ///
  /// Returns: Either<IrisError, RaftMember>
  let internal parseMember (mem: MemberYaml) : Either<IrisError, RaftMember> =
    either {
      let! ip = IpAddress.TryParse mem.Ip
      let! state = RaftMemberState.TryParse mem.State

      try
        return { Id         = Id mem.Id
                 HostName   = mem.HostName
                 IpAddr     = ip
                 Port       = uint16 mem.Port
                 WsPort     = uint16 mem.WsPort
                 GitPort    = uint16 mem.GitPort
                 ApiPort    = uint16 mem.ApiPort
                 State      = state
                 Voting     = true
                 VotedForMe = false
                 NextIndex  = 1u
                 MatchIndex = 0u }
      with
        | exn ->
          return!
            sprintf "Could not parse Member definition: %s" exn.Message
            |> Error.asParseError "Config.parseMember"
            |> Either.fail
    }

  // ** parseMember

  /// ## Parse a collectio of Member definitions
  ///
  /// Parse an array of Member definitions. Returns a ParseError on failure.
  ///
  /// ### Signature:
  /// - mems: MemberYaml collection
  ///
  /// Returns: Either<IrisError, RaftMember array>
  let internal parseMembers mems : Either<IrisError, Map<MemberId,RaftMember>> =
    either {
      let! (_,mems) =
        Seq.fold
          (fun (m: Either<IrisError, int * Map<MemberId,RaftMember>>) mem -> either {
            let! (idx, mems) = m
            let! mem = parseMember mem
            return (idx + 1, Map.add mem.Id mem mems)
          })
          (Right(0, Map.empty))
          mems

      return mems
    }

  // ** parseGroup

  let internal parseGroup (group: GroupYaml) : Either<IrisError, HostGroup> =
    either {
      if group.Name.Length > 0 then
        let ids = Seq.map (string >> Id) group.Members |> Seq.toArray

        return { Name    = group.Name
                 Members = ids }
      else
        return!
          "Invalid HostGroup setting (Name must be given)"
          |> Error.asParseError "Config.parseGroup"
          |> Either.fail
    }

  // ** parseGroups

  let internal parseGroups groups : Either<IrisError, HostGroup array> =
    either {
      let arr =
        groups
        |> Seq.length
        |> Array.zeroCreate

      let! (_, groups) =
        Seq.fold
          (fun (m: Either<IrisError, int * HostGroup array>) group -> either {
            let! (idx, groups) = m
            let! group = parseGroup group
            groups.[idx] <- group
            return (idx + 1, groups)
          })
          (Right(0,arr))
          groups

      return groups
    }

  // ** parseCluster

  /// ### Parse the Cluster configuration section
  ///
  /// Parse the cluster configuration section of a given configuration file into a `Cluster` value.
  ///
  /// # Returns: Cluster

  let internal parseCluster (cluster: ClusterYaml) : Either<IrisError, ClusterConfig> =
    either {
      let! groups = parseGroups cluster.Groups
      let! mems = parseMembers cluster.Members

      return { Id = Id cluster.Id
               Name = cluster.Name
               Members = mems
               Groups = groups }
    }

  // ** parseSites

  let internal parseSites (config: Config) : Either<IrisError, ClusterConfig array> =
    either {
      let arr =
        config.Project.Sites
        |> Seq.length
        |> Array.zeroCreate

      let! (_, sites) =
        Seq.fold
          (fun (m: Either<IrisError, int * ClusterConfig array>) cfg ->
            either {
              let! (idx, sites) = m
              let! site = parseCluster cfg
              sites.[idx] <- site
              return (idx + 1, sites)
            })
          (Right(0, arr))
          config.Project.Sites

      return sites
    }

  // ** saveSites

  /// ### Save a Cluster value to a configuration file
  ///
  /// Saves the passed `Cluster` value to the passed config file.
  ///
  /// # Returns: ConfigFile
<<<<<<< HEAD
  let internal saveCluster (file: Config, config: IrisConfig) =
    file.Project.Cluster.Members.Clear()
    file.Project.Cluster.Groups.Clear()
    file.Project.Cluster.Name <- config.Cluster.Name

    for KeyValue(memId,mem) in config.Cluster.Members do
      let n = new MemberYaml()
      n.Id       <- string memId
      n.Ip       <- string mem.IpAddr
      n.HostName <- mem.HostName
      n.Port     <- int mem.Port
      n.WsPort   <- int mem.WsPort
      n.GitPort  <- int mem.GitPort
      n.ApiPort  <- int mem.ApiPort
      n.State    <- string mem.State
      file.Project.Cluster.Members.Add(n)

    for group in config.Cluster.Groups do
      let g = new GroupYaml()
      g.Name <- group.Name

      g.Members.Clear()

      for mem in group.Members do
        g.Members.Add(Guid.Parse(string mem))

      file.Project.Cluster.Groups.Add(g)

=======
  let internal saveSites (file: Config, config: IrisConfig) =
    file.Project.Sites.Clear()

    match config.ActiveSite with
    | Some id -> file.Project.ActiveSite <- string id
    | None -> file.Project.ActiveSite <- null

    for cluster in config.Sites do
      let cfg = new ClusterYaml()
      cfg.Members.Clear()
      cfg.Groups.Clear()

      cfg.Id <- string cluster.Id
      cfg.Name <- cluster.Name

      for KeyValue(memId,mem) in cluster.Members do
        let n = new MemberYaml()
        n.Id       <- string memId
        n.Ip       <- string mem.IpAddr
        n.HostName <- mem.HostName
        n.Port     <- int mem.Port
        n.WsPort   <- int mem.WsPort
        n.GitPort  <- int mem.GitPort
        n.ApiPort  <- int mem.ApiPort
        n.State    <- string mem.State
        cfg.Members.Add(n)

      for group in cluster.Groups do
        let g = new GroupYaml()
        g.Name <- group.Name
        g.Members.Clear()

        for mem in group.Members do
          g.Members.Add(string mem)

        cfg.Groups.Add(g)
      file.Project.Sites.Add(cfg)
>>>>>>> 793468da
    (file, config)

  // ** parseLastSaved (private)

  /// ### Parses the LastSaved property.
  ///
  /// Attempt to parse the LastSaved proptery from the passed `ConfigFile`.
  ///
  /// # Returns: DateTime option
  let internal parseLastSaved (config: Config) =
    let meta = config.Project.Metadata
    if meta.LastSaved.Length > 0
    then
      try
        Some(DateTime.Parse(meta.LastSaved))
      with
        | _ -> None
    else None

  // ** parseCreatedOn (private)

  /// ### Parse the CreatedOn property
  ///
  /// Parse the CreatedOn property in a given ConfigFile. If the field is empty or DateTime.Parse
  /// fails to read it, the date returned will be the begin of the epoch.
  ///
  /// # Returns: DateTime
  let internal parseCreatedOn (config: Config) =
    let meta = config.Project.Metadata
    if meta.CreatedOn.Length > 0
    then
      try
        DateTime.Parse(meta.CreatedOn)
      with
        | _ -> DateTime.FromFileTimeUtc(int64 0)
    else DateTime.FromFileTimeUtc(int64 0)

  let internal parse (str: string) =
    try
      let config = new Config()
      config.LoadText str
      Either.succeed config
    with
      | exn ->
        exn.Message
        |> Error.asParseError "ProjectYaml.parse"
        |> Either.fail

#endif

// * Config Module

//   ____             __ _
//  / ___|___  _ __  / _(_) __ _
// | |   / _ \| '_ \| |_| |/ _` |
// | |__| (_) | | | |  _| | (_| |
//  \____\___/|_| |_|_| |_|\__, |
//                         |___/

[<RequireQualifiedAccess>]
module Config =

  // ** fromFile

  #if !FABLE_COMPILER && !IRIS_NODES

  let fromFile (file: ProjectYaml.Config) (machine: IrisMachine) : Either<IrisError, IrisConfig> =
    either {
      let  version   = file.Project.Version
      let! raftcfg   = ProjectYaml.parseRaft      file
      let! timing    = ProjectYaml.parseTiming    file
      let! vvvv      = ProjectYaml.parseVvvv      file
      let! audio     = ProjectYaml.parseAudio     file
      let! viewports = ProjectYaml.parseViewPorts file
      let! displays  = ProjectYaml.parseDisplays  file
      let! tasks     = ProjectYaml.parseTasks     file
      let! sites     = ProjectYaml.parseSites     file

      let site =
        if isNull file.Project.ActiveSite || file.Project.ActiveSite = "" then
          None
        else
          Some (Id file.Project.ActiveSite)

      return { MachineId = machine.MachineId
               ActiveSite = site
               Version   = version
               Vvvv      = vvvv
               Audio     = audio
               Raft      = raftcfg
               Timing    = timing
               ViewPorts = viewports
               Displays  = displays
               Tasks     = tasks
               Sites     = sites }
    }

  #endif

  // ** toFile

  #if !FABLE_COMPILER && !IRIS_NODES

  let toFile (config: IrisConfig) (file: ProjectYaml.Config) =
    file.Project.Version <- string config.Version
    (file, config)
    |> ProjectYaml.saveVvvv
    |> ProjectYaml.saveAudio
    |> ProjectYaml.saveRaft
    |> ProjectYaml.saveTiming
    |> ProjectYaml.saveViewPorts
    |> ProjectYaml.saveDisplays
    |> ProjectYaml.saveTasks
    |> ProjectYaml.saveSites
    |> ignore

  #endif

  // ** create

  let create (name: string) (machine: IrisMachine) =
    { MachineId = machine.MachineId
      ActiveSite = None
      #if FABLE_COMPILER
      Version   = "0.0.0"
      #else
      Version   = Assembly.GetExecutingAssembly().GetName().Version.ToString()
      #endif
      Vvvv      = VvvvConfig.Default
      Audio     = AudioConfig.Default
      Raft      = RaftConfig.Default
      Timing    = TimingConfig.Default
      ViewPorts = [| |]
      Displays  = [| |]
      Tasks     = [| |]
      Sites     = [| |] }

  // ** updateMachine

  let updateMachine (machine: IrisMachine) (config: IrisConfig) =
    { config with MachineId = machine.MachineId }

  // ** updateVvvv

  let updateVvvv (vvvv: VvvvConfig) (config: IrisConfig) =
    { config with Vvvv = vvvv }

  // ** updateAudio

  let updateAudio (audio: AudioConfig) (config: IrisConfig) =
    { config with Audio = audio }

  // ** updateEngine

  let updateEngine (engine: RaftConfig) (config: IrisConfig) =
    { config with Raft = engine }

  // ** updateTiming

  let updateTiming (timing: TimingConfig) (config: IrisConfig) =
    { config with Timing = timing }

  // ** updateViewPorts

  let updateViewPorts (viewports: ViewPort array) (config: IrisConfig) =
    { config with ViewPorts = viewports }

  // ** updateDisplays

  let updateDisplays (displays: Display array) (config: IrisConfig) =
    { config with Displays = displays }

  // ** updateTasks

  let updateTasks (tasks: Task array) (config: IrisConfig) =
    { config with Tasks = tasks }

  // ** updateCluster

  let updateCluster (cluster: ClusterConfig) (config: IrisConfig) =
    let sites = Array.map (fun site -> if cluster.Id = site.Id then cluster else site) config.Sites
    { config with Sites = sites }

  // ** updateSites

  let updateSites (sites: ClusterConfig array) (config: IrisConfig) =
    { config with Sites = sites }

  // ** findMember

  let findMember (config: IrisConfig) (id: Id) =
    match config.ActiveSite with
    | Some active ->
      match Array.tryFind (fun clst -> clst.Id = active) config.Sites with
      | Some cluster ->
        match Map.tryFind id cluster.Members with
        | Some mem -> Either.succeed mem
        | _ ->
          ErrorMessages.PROJECT_MISSING_MEMBER + ": " + (string id)
          |> Error.asProjectError "Config.findMember"
          |> Either.fail
      | _ ->
        ErrorMessages.PROJECT_MISSING_CLUSTER + ": " + (string active)
        |> Error.asProjectError "Config.findMember"
        |> Either.fail
    | None ->
      ErrorMessages.PROJECT_NO_ACTIVE_CONFIG
      |> Error.asProjectError "Config.findMember"
      |> Either.fail

  // ** getMembers

  let getMembers (config: IrisConfig) : Either<IrisError,Map<MemberId,RaftMember>> =
    match config.ActiveSite with
    | Some active ->
      match Array.tryFind (fun clst -> clst.Id = active) config.Sites with
      | Some site -> site.Members |> Either.succeed
      | None ->
        ErrorMessages.PROJECT_MISSING_CLUSTER + ": " + (string active)
        |> Error.asProjectError "Config.getMembers"
        |> Either.fail
    | None ->
      ErrorMessages.PROJECT_NO_ACTIVE_CONFIG
      |> Error.asProjectError "Config.getMembers"
      |> Either.fail

  // ** setActiveSite

  let setActiveSite (id: Id) (config: IrisConfig) =
    if config.Sites |> Array.exists (fun x -> x.Id = id)
    then Right { config with ActiveSite = Some id }
    else
        ErrorMessages.PROJECT_MISSING_MEMBER + ": " + (string id)
        |> Error.asProjectError "Config.setActiveSite"
        |> Either.fail

  // ** getActiveSite

  let getActiveSite (config: IrisConfig) =
    config.ActiveSite

  // ** setMembers

  let setMembers (mems: Map<MemberId,RaftMember>) (config: IrisConfig) =
    match config.ActiveSite with
    | Some active ->
      match Array.tryFind (fun clst -> clst.Id = active) config.Sites with
      | Some site ->
        updateCluster { site with Members = mems } config
      | None -> config
    | None -> config

  // ** selfMember

  let selfMember (options: IrisConfig) =
    findMember options options.MachineId

  // ** addSite

  let private addSitePrivate (site: ClusterConfig) setActive (config: IrisConfig) =
    let i = config.Sites |> Array.tryFindIndex (fun s -> s.Id = site.Id)
    let copy = Array.zeroCreate (config.Sites.Length + (if Option.isSome i then 0 else 1))
    Array.iteri (fun i s -> copy.[i] <- s) config.Sites
    copy.[match i with Some i -> i | None -> config.Sites.Length] <- site
    if setActive
    then { config with ActiveSite = Some site.Id; Sites = copy }
    else { config with Sites = copy }

  /// Adds or replaces a site with same Id
  let addSite (site: ClusterConfig) (config: IrisConfig) =
    addSitePrivate site false config

  /// Adds or replaces a site with same Id and sets it as the active site
  let addSiteAndSetActive (site: ClusterConfig) (config: IrisConfig) =
    addSitePrivate site true config

  // ** removeSite

  let removeSite (id: Id) (config: IrisConfig) =
    let sites = Array.filter (fun site -> site.Id <> id) config.Sites
    { config with Sites = sites }

  // ** siteByMember

  let siteByMember (memid: Id) (config: IrisConfig) =
    Array.fold
      (fun (m: ClusterConfig option) site ->
        match m with
        | Some _ -> m
        | None ->
          if Map.containsKey memid site.Members then
            Some site
          else None)
      None
      config.Sites

  // ** findSite

  let findSite (id: Id) (config: IrisConfig) =
    Array.tryFind (fun site -> site.Id = id) config.Sites

  // ** addMember

  let addMember (mem: RaftMember) (config: IrisConfig) =
    match config.ActiveSite with
    | Some active ->
      match Array.tryFind (fun clst -> clst.Id = active) config.Sites with
      | Some site ->
        let mems = Map.add mem.Id mem site.Members
        updateCluster { site with Members = mems } config
      | None -> config
    | None -> config

  // ** removeMember

  let removeMember (id: Id) (config: IrisConfig) =
    match config.ActiveSite with
    | Some active ->
      match Array.tryFind (fun clst -> clst.Id = active) config.Sites with
      | Some site ->
        let mems = Map.remove id site.Members
        updateCluster { site with Members = mems } config
      | None -> config
    | None -> config

  // ** logLevel

  let logLevel (config: IrisConfig) =
    config.Raft.LogLevel

  // ** setLogLevel

  let setLogLevel (level: Iris.Core.LogLevel) (config: IrisConfig) =
    { config with Raft = { config.Raft with LogLevel = level } }

  // ** metadataPath

  let metadataPath (config: IrisConfig) =
    config.Raft.DataDir </> RAFT_METADATA_FILENAME + ASSET_EXTENSION

  // ** logDataPath

  let logDataPath (config: IrisConfig) =
    config.Raft.DataDir </> RAFT_LOGDATA_PATH

// * IrisProject

//  ___      _     ____            _           _
// |_ _|_ __(_)___|  _ \ _ __ ___ (_) ___  ___| |_
//  | || '__| / __| |_) | '__/ _ \| |/ _ \/ __| __|
//  | || |  | \__ \  __/| | | (_) | |  __/ (__| |_
// |___|_|  |_|___/_|   |_|  \___// |\___|\___|\__|
//                              |__/

type IrisProject =
  { Id        : Id
  ; Name      : Name
  ; Path      : FilePath                // project path should always be the path containing '.git'
  ; CreatedOn : TimeStamp
  ; LastSaved : TimeStamp option
  ; Copyright : string    option
  ; Author    : string    option
  ; Config    : IrisConfig }

  override project.ToString() =
    sprintf @"
Id:        %s
Name:      %s
Path:      %s
Created:   %s
LastSaved: %A
Copyright: %A
Author:    %A
Config: %A
"
      (string project.Id)
      project.Name
      project.Path
      project.CreatedOn
      project.LastSaved
      project.Copyright
      project.Author
      project.Config

  // ** Empty

  static member Empty
    with get () =
      { Id        = Id Constants.EMPTY
        Name      = Constants.EMPTY
        Path      = ""
        CreatedOn = ""
        LastSaved = None
        Copyright = None
        Author    = None
        Config    = IrisConfig.Default }

  // ** AssetPath

  //     _                 _   ____       _   _
  //    / \   ___ ___  ___| |_|  _ \ __ _| |_| |__
  //   / _ \ / __/ __|/ _ \ __| |_) / _` | __| '_ \
  //  / ___ \\__ \__ \  __/ |_|  __/ (_| | |_| | | |
  // /_/   \_\___/___/\___|\__|_|   \__,_|\__|_| |_|

  member project.AssetPath
    with get () = PROJECT_FILENAME + ASSET_EXTENSION

  // ** Save

  #if !FABLE_COMPILER && !IRIS_NODES

  //  _                    _
  // | |    ___   __ _  __| |
  // | |   / _ \ / _` |/ _` |
  // | |__| (_) | (_| | (_| |
  // |_____\___/ \__,_|\__,_|

  static member Load (basepath: FilePath, machine: IrisMachine) =
    either {
      let filename = PROJECT_FILENAME + ASSET_EXTENSION

      let normalizedPath =
        let withRoot =
          if Path.IsPathRooted basepath then
            basepath
          else
            Path.GetFullPath basepath
        if withRoot.EndsWith filename then
          withRoot
        else
          withRoot </> filename

      if not (File.Exists normalizedPath) then
        return!
          sprintf "Project Not Found: %s" normalizedPath
          |> Error.asProjectError "Project.load"
          |> Either.fail
      else
        let! str = Asset.read normalizedPath
        let! project = Yaml.decode str

        return
          { project with
              Path   = Path.GetDirectoryName normalizedPath
              Config = Config.updateMachine machine project.Config }
    }

  //  ____
  // / ___|  __ ___   _____
  // \___ \ / _` \ \ / / _ \
  //  ___) | (_| |\ V /  __/
  // |____/ \__,_| \_/ \___|

  member project.Save (basepath: FilePath) =
    either {
      let path = basepath </> Asset.path project
      let data = Yaml.encode project
      let! _ = Asset.write path (Payload data)
      return ()
    }

  #endif

  // ** ToOffset

  //  ____  _
  // | __ )(_)_ __   __ _ _ __ _   _
  // |  _ \| | '_ \ / _` | '__| | | |
  // | |_) | | | | | (_| | |  | |_| |
  // |____/|_|_| |_|\__,_|_|   \__, |
  //                           |___/

  member self.ToOffset(builder: FlatBufferBuilder) =
    let id = builder.CreateString (string self.Id)
    let name = builder.CreateString self.Name
    let path = builder.CreateString self.Path
    let created = builder.CreateString (string self.CreatedOn)
    let lastsaved = Option.map builder.CreateString self.LastSaved
    let copyright = Option.map builder.CreateString self.Copyright
    let author = Option.map builder.CreateString self.Author
    let config = Binary.toOffset builder self.Config

    ProjectFB.StartProjectFB(builder)
    ProjectFB.AddId(builder, id)
    ProjectFB.AddName(builder, name)
    ProjectFB.AddPath(builder, path)
    ProjectFB.AddCreatedOn(builder, created)

    match lastsaved with
    | Some offset -> ProjectFB.AddLastSaved(builder,offset)
    | _ -> ()

    match copyright with
    | Some offset -> ProjectFB.AddCopyright(builder,offset)
    | _ -> ()

    match author with
    | Some offset -> ProjectFB.AddAuthor(builder,offset)
    | _ -> ()

    ProjectFB.AddConfig(builder, config)
    ProjectFB.EndProjectFB(builder)

  member self.ToBytes () =
    Binary.buildBuffer self

  static member FromBytes(bytes: Binary.Buffer) =
    Binary.createBuffer bytes
    |> ProjectFB.GetRootAsProjectFB
    |> IrisProject.FromFB

  static member FromFB(fb: ProjectFB) =
    either {
      let! lastsaved =
        match fb.LastSaved with
        | null    -> Right None
        | date -> Right (Some date)

      let! copyright =
        match fb.Copyright with
        | null   -> Right None
        | str -> Right (Some str)

      let! author =
        match fb.Author with
        | null   -> Right None
        | str -> Right (Some str)

      let! config =
        #if FABLE_COMPILER
        IrisConfig.FromFB fb.Config
        #else
        let configish = fb.Config
        if configish.HasValue then
          let value = configish.Value
          IrisConfig.FromFB value
        else
          "Could not parse empty ConfigFB"
          |> Error.asParseError "IrisProject.FromFB"
          |> Either.fail
        #endif

      return
        { Id        = Id fb.Id
          Name      = fb.Name
          Path      = fb.Path
          CreatedOn = fb.CreatedOn
          LastSaved = lastsaved
          Copyright = copyright
          Author    = author
          Config    = config }
    }

  #if !FABLE_COMPILER && !IRIS_NODES

  // __   __              _
  // \ \ / /_ _ _ __ ___ | |
  //  \ V / _` | '_ ` _ \| |
  //   | | (_| | | | | | | |
  //   |_|\__,_|_| |_| |_|_|

  member self.ToYaml(_: Serializer) =
    let config = new ProjectYaml.Config()

    Config.toFile self.Config config

    // Project metadata
    config.Project.Metadata.Id        <- string self.Id
    config.Project.Metadata.Name      <- self.Name
    config.Project.Metadata.CreatedOn <- self.CreatedOn

    Option.map
      (fun author -> config.Project.Metadata.Author <- author)
      self.Author
    |> ignore

    Option.map
      (fun copyright -> config.Project.Metadata.Copyright <- copyright)
      self.Copyright
    |> ignore

    Option.map
      (fun saved -> config.Project.Metadata.LastSaved <- saved)
      self.LastSaved
    |> ignore

    config.ToString()

  static member FromYaml(str: string) =
    either {
      let! config = ProjectYaml.parse str

      let meta = config.Project.Metadata
      let lastSaved =
        match meta.LastSaved with
          | null | "" -> None
          | str ->
            try
              DateTime.Parse str |> ignore
              Some str
            with
              | _ -> None

      let dummy = MachineConfig.create ()

      let! config = Config.fromFile config dummy

      return { Id        = Id meta.Id
               Name      = meta.Name
               Path      = Path.GetFullPath(".")
               CreatedOn = meta.CreatedOn
               LastSaved = lastSaved
               Copyright = ProjectYaml.parseStringProp meta.Copyright
               Author    = ProjectYaml.parseStringProp meta.Author
               Config    = config }
    }

  #endif

// * Project module

[<RequireQualifiedAccess>]
module Project =

  // ** repository

  #if !FABLE_COMPILER && !IRIS_NODES

  /// ### Retrieve git repository
  ///
  /// Computes the path to the passed projects' git repository from its `Path` field and checks
  /// whether it exists. If so, construct a git Repository object and return that.
  ///
  /// # Returns: Repository option
  let repository (project: IrisProject) =
    Git.Repo.repository project.Path

  #endif

  // ** currentBranch

  #if !FABLE_COMPILER && !IRIS_NODES

  let currentBranch (project: IrisProject) =
    either {
      let! repo = repository project
      return Git.Branch.current repo
    }

  #endif

  // ** checkoutBranch

  #if !FABLE_COMPILER && !IRIS_NODES

  let checkoutBranch (name: string) (project: IrisProject) =
    either {
      let! repo = repository project
      return! Git.Repo.checkout name repo
    }

  #endif

  //  ____       _   _
  // |  _ \ __ _| |_| |__  ___
  // | |_) / _` | __| '_ \/ __|
  // |  __/ (_| | |_| | | \__ \
  // |_|   \__,_|\__|_| |_|___/

  #if !FABLE_COMPILER && !IRIS_NODES

  let checkPath (machine: IrisMachine) projectName =
    let path = machine.WorkSpace </> projectName </> PROJECT_FILENAME + ASSET_EXTENSION
    if File.Exists path |> not then
      sprintf "Project Not Found: %s" projectName
      |> Error.asProjectError "Project.checkPath"
      |> Either.fail
    else
      Either.succeed path

  #endif

  // ** filePath

  let filePath (project: IrisProject) : FilePath =
    project.Path </> PROJECT_FILENAME + ASSET_EXTENSION

  // ** userDir

  let userDir (project: IrisProject) : FilePath =
    project.Path </> USER_DIR

  // ** cueDir

  let cueDir (project: IrisProject) : FilePath =
    project.Path </> CUE_DIR

  // ** cuelistDir

  let cuelistDir (project: IrisProject) : FilePath =
    project.Path </> CUELIST_DIR

  //   ____                _
  //  / ___|_ __ ___  __ _| |_ ___
  // | |   | '__/ _ \/ _` | __/ _ \
  // | |___| | |  __/ (_| | ||  __/
  //  \____|_|  \___|\__,_|\__\___|

  // ** writeDaemonExportFile (private)

  #if !FABLE_COMPILER && !IRIS_NODES

  let private writeDaemonExportFile (repo: Repository) =
    either {
      let path = repo.Info.Path </> "git-daemon-export-ok"
      let! _ = Asset.write path (Payload "")
      return ()
    }

  #endif

  // ** writeGitIgnoreFile (private)

  #if !FABLE_COMPILER && !IRIS_NODES

  let private writeGitIgnoreFile (repo: Repository) =
    either {
      let parent = Git.Repo.parentPath repo
      let path = parent </> ".gitignore"
      let! _ = Asset.write path (Payload GITIGNORE)
      do! Git.Repo.stage repo path
    }

  #endif

  // ** createAssetDir (private)

  #if !FABLE_COMPILER && !IRIS_NODES

  let private createAssetDir (repo: Repository) (dir: FilePath) =
    either {
      let parent = Git.Repo.parentPath repo
      let target = parent </> dir
      do! FileSystem.mkDir target
      let gitkeep = target </> ".gitkeep"
      let! _ = Asset.write gitkeep (Payload "")
      do! Git.Repo.stage repo gitkeep
    }

  #endif

  // ** commitPath (private)

  #if !FABLE_COMPILER && !IRIS_NODES

  /// ## commitPath
  ///
  /// commit a file at given path to git
  ///
  /// ### Signature:
  /// - committer : Signature of committer
  /// - msg       : commit msg
  /// - filepath  : path to file being committed
  /// - project   : IrisProject
  ///
  /// Returns: (Commit * IrisProject) option
  let private commitPath (filepath: FilePath)
                         (committer: Signature)
                         (msg : string)
                         (project: IrisProject) :
                         Either<IrisError,(Commit * IrisProject)> =
    either {
      let! repo = repository project
      let abspath =
        if Path.IsPathRooted filepath then
          filepath
        else
          project.Path </> filepath
      do! Git.Repo.stage repo abspath
      let! commit = Git.Repo.commit repo msg committer
      return commit, project
    }

  #endif

  // ** saveFile

  #if !FABLE_COMPILER && !IRIS_NODES

  let saveFile (path: FilePath)
               (contents: string)
               (committer: Signature)
               (msg : string)
               (project: IrisProject) :
               Either<IrisError,(Commit * IrisProject)> =

    either {
      let info = FileInfo path
      do! FileSystem.mkDir info.Directory.FullName
      let! _ = Asset.write path (Payload contents)
      return! commitPath path committer msg project
    }

  #endif

  // ** deleteFile

  #if !FABLE_COMPILER && !IRIS_NODES

  let deleteFile (path: FilePath)
                 (committer: Signature)
                 (msg : string)
                 (project: IrisProject) :
                 Either<IrisError,(Commit * IrisProject)> =
    either {
      let! _ = Asset.delete path
      return! commitPath path committer msg project
    }

  #endif

  // ** saveAsset

  #if !FABLE_COMPILER && !IRIS_NODES

  /// ## saveAsset
  ///
  /// Attempt to save the passed thing, and, if succesful, return its
  /// FileInfo object.
  ///
  /// ### Signature:
  /// - thing: ^t the thing to save. Must implement certain methods/getters
  /// - committer: User the thing to save. Must implement certain methods/getters
  /// - project: Project to save file into
  ///
  /// Returns: Either<IrisError,Commit * Project>
  let inline saveAsset (thing: ^t) (committer: User) (project: IrisProject) =
    let payload = thing |> Yaml.encode
    let filepath = project.Path </> Asset.path thing
    let signature = committer.Signature
    let msg = sprintf "%s save %A" committer.UserName (Path.GetFileName filepath)
    saveFile filepath payload signature msg project

  #endif

  // ** deleteAsset

  #if !FABLE_COMPILER && !IRIS_NODES

  /// ## deleteAsset
  ///
  /// Delete a file path from disk and commit the change to git.
  ///
  /// ### Signature:
  /// - thing: ^t thing to delete
  /// - committer: User committing the change
  /// - msg: User committing the change
  /// - project: IrisProject to work on
  ///
  /// Returns: Either<IrisError, FileInfo * Commit * Project>
  let inline deleteAsset (thing: ^t) (committer: User) (project: IrisProject) =
    let filepath = project.Path </> Asset.path thing
    let signature = committer.Signature
    let msg = sprintf "%s deleted %A" committer.UserName filepath
    deleteFile filepath signature msg project

  let private needsInit (project: IrisProject) =
    let projdir = Directory.Exists project.Path
    let git = Directory.Exists (project.Path </> ".git")
    let cues = Directory.Exists (project.Path </> CUE_DIR)
    let cuelists = Directory.Exists (project.Path </> CUELIST_DIR)
    let users = Directory.Exists (project.Path </> USER_DIR)

    (not git)      ||
    (not cues)     ||
    (not cuelists) ||
    (not users)    ||
    (not projdir)

  #endif

  // ** initRepo (private)

  #if !FABLE_COMPILER && !IRIS_NODES

  /// ### Initialize the project git repository
  ///
  /// Given a project value, attempt to work out whether a git repository at that location already
  /// exists, otherwise creating it.
  ///
  /// # Returns: Repository
  let private initRepo (project: IrisProject) : Either<IrisError,unit> =
    either {
      let! repo = Git.Repo.init project.Path
      do! writeDaemonExportFile repo
      do! writeGitIgnoreFile repo
      do! createAssetDir repo CUE_DIR
      do! createAssetDir repo USER_DIR
      do! createAssetDir repo CUELIST_DIR
      do! createAssetDir repo PINGROUP_DIR
      let relPath = Asset.path User.Admin
      let absPath = project.Path </> relPath
      let! _ =
        User.Admin
        |> Yaml.encode
        |> Payload
        |> Asset.write absPath
      do! Git.Repo.add repo relPath
      do! Git.Repo.stage repo absPath
    }

  #endif

  // ** create

  #if !FABLE_COMPILER && !IRIS_NODES

  /// ### Create a new project with the given name
  ///
  /// Create a new project with the given name. The default configuration will apply.
  ///
  /// # Returns: IrisProject
  let create (path: FilePath) (name : string) (machine: IrisMachine) : Either<IrisError,IrisProject> =
    either {
      let project =
        { Id        = Id.Create()
        ; Name      = name
        ; Path      = path
        ; CreatedOn = Time.createTimestamp()
        ; LastSaved = Some (Time.createTimestamp ())
        ; Copyright = None
        ; Author    = None
        ; Config    = Config.create name machine  }

      do! initRepo project
      let! _ = Asset.saveWithCommit path User.Admin.Signature project
      return project
    }

  #endif

  // ** clone

  #if !FABLE_COMPILER && !IRIS_NODES

  let clone (host : string) (name : string) (destination: FilePath) : FilePath option =
    let url = sprintf "git://%s/%s/.git" host name
    try
      Repository.Clone(url, Path.Combine(destination, name))
      |> ignore
      Some(destination </> name)
    with
      | _ -> None

  #endif

  // ** config

  let config (project: IrisProject) : IrisConfig = project.Config

  // ** updatePath

  let updatePath (path: FilePath) (project: IrisProject) : IrisProject =
    { project with Path = path }

  // ** updateConfig

  let updateConfig (config: IrisConfig) (project: IrisProject) : IrisProject =
    { project with Config = config }

  // ** updateDataDir

  let updateDataDir (raftDir: FilePath) (project: IrisProject) : IrisProject =
    { project.Config.Raft with DataDir = raftDir }
    |> flip Config.updateEngine project.Config
    |> flip updateConfig project

  // ** addMember

  let addMember (mem: RaftMember) (project: IrisProject) : IrisProject =
    project.Config
    |> Config.addMember mem
    |> flip updateConfig project

  // ** updateMember

  let updateMember (mem: RaftMember) (project: IrisProject) : IrisProject =
    addMember mem project

  // ** removeMember

  let removeMember (mem: MemberId) (project: IrisProject) : IrisProject =
    project.Config
    |> Config.removeMember mem
    |> flip updateConfig project

  // ** addMembers

  let addMembers (mems: RaftMember list) (project: IrisProject) : IrisProject =
    List.fold
      (fun config (mem: RaftMember) ->
        Config.addMember mem config)
      project.Config
      mems
    |> flip updateConfig project

  // ** updateMachine

  let updateMachine (machine: IrisMachine) (project: IrisProject) : IrisProject =
    { project with Config = Config.updateMachine machine project.Config }<|MERGE_RESOLUTION|>--- conflicted
+++ resolved
@@ -821,24 +821,6 @@
         - Key:
           Value:
 
-<<<<<<< HEAD
-  Cluster:
-    Name:
-    Members:
-      - Id:
-        HostName:
-        Ip:
-        Port:    -1
-        WsPort:  -1
-        GitPort: -1
-        ApiPort: -1
-        State:
-
-    Groups:
-      - Name:
-        Members:
-          - 00000000-0000-0000-0000-000000000000
-=======
   ActiveSite:
 
   Sites:
@@ -856,8 +838,7 @@
       Groups:
         - Name:
           Members:
-            -
->>>>>>> 793468da
+            - 00000000-0000-0000-0000-000000000000
 """
 
   type Config = YamlConfig<"",false,template>
@@ -1761,36 +1742,6 @@
   /// Saves the passed `Cluster` value to the passed config file.
   ///
   /// # Returns: ConfigFile
-<<<<<<< HEAD
-  let internal saveCluster (file: Config, config: IrisConfig) =
-    file.Project.Cluster.Members.Clear()
-    file.Project.Cluster.Groups.Clear()
-    file.Project.Cluster.Name <- config.Cluster.Name
-
-    for KeyValue(memId,mem) in config.Cluster.Members do
-      let n = new MemberYaml()
-      n.Id       <- string memId
-      n.Ip       <- string mem.IpAddr
-      n.HostName <- mem.HostName
-      n.Port     <- int mem.Port
-      n.WsPort   <- int mem.WsPort
-      n.GitPort  <- int mem.GitPort
-      n.ApiPort  <- int mem.ApiPort
-      n.State    <- string mem.State
-      file.Project.Cluster.Members.Add(n)
-
-    for group in config.Cluster.Groups do
-      let g = new GroupYaml()
-      g.Name <- group.Name
-
-      g.Members.Clear()
-
-      for mem in group.Members do
-        g.Members.Add(Guid.Parse(string mem))
-
-      file.Project.Cluster.Groups.Add(g)
-
-=======
   let internal saveSites (file: Config, config: IrisConfig) =
     file.Project.Sites.Clear()
 
@@ -1824,11 +1775,10 @@
         g.Members.Clear()
 
         for mem in group.Members do
-          g.Members.Add(string mem)
+          g.Members.Add(mem |> string |> Guid.Parse)
 
         cfg.Groups.Add(g)
       file.Project.Sites.Add(cfg)
->>>>>>> 793468da
     (file, config)
 
   // ** parseLastSaved (private)
