namespace Iris.Core

<<<<<<< HEAD
// * Custom Units

[<Measure>] type filepath
[<Measure>] type name
[<Measure>] type password
[<Measure>] type timestamp

[<AutoOpen>]
module Measure =
  let filepath p: string<filepath> = UoM.wrap p
  let name u: string<name> = UoM.wrap u
  let password p: string<password> = UoM.wrap p
  let timestamp t: string<timestamp> = UoM.wrap t

// * aliases
=======

//  __  __
// |  \/  | ___  __ _ ___ _   _ _ __ ___  ___
// | |\/| |/ _ \/ _` / __| | | | '__/ _ \/ __|
// | |  | |  __/ (_| \__ \ |_| | | |  __/\__ \
// |_|  |_|\___|\__,_|___/\__,_|_|  \___||___/

[<Measure>] type frame
[<Measure>] type sec                    // seconds
[<Measure>] type ns                     // nano seconds
[<Measure>] type us                     // micro seconds
[<Measure>] type fps = frame/sec
>>>>>>> 198caac8

//     _    _ _
//    / \  | (_) __ _ ___  ___  ___
//   / _ \ | | |/ _` / __|/ _ \/ __|
//  / ___ \| | | (_| \__ \  __/\__ \
// /_/   \_\_|_|\__,_|___/\___||___/

type NodeId     = Id
type MemberId   = Id
type Long       = uint32
type Index      = Long
type Term       = Long
type Name       = string<name>
type Email      = string
type Tag        = string
type NodePath   = string
type OSCAddress = string
type Version    = string
type Min        = int    option
type Max        = int    option
type Unit       = string option
type Filemask   = string option
type Precision  = int    option
type MaxChars   = int
type FilePath   = string
type UserName   = string<name>
type UserAgent  = string
type ClientLog  = string
type TimeStamp  = string
type CallSite   = string
type FileName   = string
type Hash       = string
type Password   = string
type Salt       = string
type Port       = uint16

type IPProtocol =
  | IPv4
  | IPv6

type Actor<'t> = MailboxProcessor<'t>

type StringPayload = Payload of string

/// ## Coordinate
///
/// Represents a point in Euclidian space
///
type Coordinate = Coordinate of (int * int) with

  override self.ToString() =
    match self with
    | Coordinate (x, y) -> "(" + string x + ", " + string y + ")"

  member self.X
    with get () =
      match self with
      | Coordinate (x,_) -> x

  member self.Y
    with get () =
      match self with
      | Coordinate (_,y) -> y

/// ## Rect
///
/// Represents a rectangle in by width * height
///
type Rect = Rect of (int * int) with

  override self.ToString() =
    match self with
    | Rect (x, y) -> "(" + string x + ", " + string y + ")"

  member self.X
    with get () =
      match self with
      | Rect (x,_) -> x

  member self.Y
    with get () =
      match self with
      | Rect (_,y) -> y

// * ServiceStatus

//  ____                  _          ____  _        _
// / ___|  ___ _ ____   _(_) ___ ___/ ___|| |_ __ _| |_ _   _ ___
// \___ \ / _ \ '__\ \ / / |/ __/ _ \___ \| __/ _` | __| | | / __|
//  ___) |  __/ |   \ V /| | (_|  __/___) | || (_| | |_| |_| \__ \
// |____/ \___|_|    \_/ |_|\___\___|____/ \__\__,_|\__|\__,_|___/

[<RequireQualifiedAccess>]
type ServiceStatus =
  | Starting
  | Running
  | Stopping
  | Stopped
  | Degraded of IrisError
  | Failed   of IrisError

  override self.ToString() =
    match self with
    | Starting     -> "Starting"
    | Running      -> "Running"
    | Stopping     -> "Stopping"
    | Stopped      -> "Stopped"
    | Degraded err -> sprintf "Degraded %A" err
    | Failed   err -> sprintf "Failed %A" err

// * Service module

[<RequireQualifiedAccess>]
module Service =

  let isRunning = function
    | ServiceStatus.Running -> true
    | _                     -> false

  let isStopping = function
    | ServiceStatus.Stopping -> true
    | _                      -> false

  let isStopped = function
    | ServiceStatus.Stopped -> true
    | _                     -> false

  let hasFailed = function
    | ServiceStatus.Failed _ -> true
    |                      _ -> false<|MERGE_RESOLUTION|>--- conflicted
+++ resolved
@@ -1,12 +1,16 @@
 namespace Iris.Core
 
-<<<<<<< HEAD
 // * Custom Units
 
 [<Measure>] type filepath
 [<Measure>] type name
 [<Measure>] type password
 [<Measure>] type timestamp
+[<Measure>] type frame
+[<Measure>] type sec                    // seconds
+[<Measure>] type ns                     // nano seconds
+[<Measure>] type us                     // micro seconds
+[<Measure>] type fps = frame/sec
 
 [<AutoOpen>]
 module Measure =
@@ -16,20 +20,6 @@
   let timestamp t: string<timestamp> = UoM.wrap t
 
 // * aliases
-=======
-
-//  __  __
-// |  \/  | ___  __ _ ___ _   _ _ __ ___  ___
-// | |\/| |/ _ \/ _` / __| | | | '__/ _ \/ __|
-// | |  | |  __/ (_| \__ \ |_| | | |  __/\__ \
-// |_|  |_|\___|\__,_|___/\__,_|_|  \___||___/
-
-[<Measure>] type frame
-[<Measure>] type sec                    // seconds
-[<Measure>] type ns                     // nano seconds
-[<Measure>] type us                     // micro seconds
-[<Measure>] type fps = frame/sec
->>>>>>> 198caac8
 
 //     _    _ _
 //    / \  | (_) __ _ ___  ___  ___
