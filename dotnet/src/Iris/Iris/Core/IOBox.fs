namespace Iris.Core

<<<<<<< HEAD
#if FABLE_COMPILER
=======
// * Imports

#if JAVASCRIPT
>>>>>>> 07120c95

open Fable.Core
open Iris.Core.FlatBuffers
open Iris.Web.Core.FlatBufferTypes

#else

open System
open System.Text
open FlatBuffers
open Iris.Serialization.Raft
open SharpYaml.Serialization

#endif

// * Behavior

//  ____       _                 _
// | __ )  ___| |__   __ ___   _(_) ___  _ __
// |  _ \ / _ \ '_ \ / _` \ \ / / |/ _ \| '__|
// | |_) |  __/ | | | (_| |\ V /| | (_) | |
// |____/ \___|_| |_|\__,_| \_/ |_|\___/|_|

[<RequireQualifiedAccess>]
type Behavior =
  | Toggle
  | Bang

  // ** TryParse

  static member TryParse (str: string) =
    match String.toLower str with
    | "toggle" -> Right Toggle
    | "bang"   -> Right Bang
    | _  ->
      sprintf "Invalid Behavior value: %s" str
      |> ParseError
      |> Either.fail

  // ** ToString

  override self.ToString() =
    match self with
    | Toggle  -> "Toggle"
    | Bang    -> "Bang"


  // ** FromFB

  //  ____  _
  // | __ )(_)_ __   __ _ _ __ _   _
  // |  _ \| | '_ \ / _` | '__| | | |
  // | |_) | | | | | (_| | |  | |_| |
  // |____/|_|_| |_|\__,_|_|   \__, |
  //                           |___/

#if FABLE_COMPILER

  static member FromFB (fb: BehaviorFB) =
    match fb with
    | x when x = BehaviorFB.ToggleFB -> Right Toggle
    | x when x = BehaviorFB.BangFB   -> Right Bang
    | x ->
      sprintf "Could not parse Behavior: %A" x
      |> ParseError
      |> Either.fail

#else

  static member FromFB (fb: BehaviorFB) =
    match fb with
    | BehaviorFB.ToggleFB -> Right Toggle
    | BehaviorFB.BangFB   -> Right Bang
    | x  ->
      sprintf "Could not parse Behavior: %A" x
      |> ParseError
      |> Either.fail

#endif

  // ** ToOffset

  member self.ToOffset(_: FlatBufferBuilder) : BehaviorFB =
    match self with
    | Toggle -> BehaviorFB.ToggleFB
    | Bang   -> BehaviorFB.BangFB

// * StringType

//  ____  _        _            _____
// / ___|| |_ _ __(_)_ __   __ |_   _|   _ _ __   ___
// \___ \| __| '__| | '_ \ / _` || || | | | '_ \ / _ \
//  ___) | |_| |  | | | | | (_| || || |_| | |_) |  __/
// |____/ \__|_|  |_|_| |_|\__, ||_| \__, | .__/ \___|
//                         |___/     |___/|_|

type StringType =
  | Simple
  | MultiLine
  | FileName
  | Directory
  | Url
  | IP

  // ** TryParse

  static member TryParse (str: string) =
    match String.toLower str with
    | "simple"    -> Right Simple
    | "multiline" -> Right MultiLine
    | "filename"  -> Right FileName
    | "directory" -> Right Directory
    | "url"       -> Right Url
    | "ip"        -> Right IP
    | _ ->
      sprintf "Invalid StringType value: %s" str
      |> ParseError
      |> Either.fail

  // ** ToString

  override self.ToString() =
    match self with
    | Simple    -> "Simple"
    | MultiLine -> "MultiLine"
    | FileName  -> "FileName"
    | Directory -> "Directory"
    | Url       -> "Url"
    | IP        -> "IP"

  // ** FromFB

  //  ____  _
  // | __ )(_)_ __   __ _ _ __ _   _
  // |  _ \| | '_ \ / _` | '__| | | |
  // | |_) | | | | | (_| | |  | |_| |
  // |____/|_|_| |_|\__,_|_|   \__, |
  //                           |___/

  static member FromFB (fb: StringTypeFB) =
#if FABLE_COMPILER
    match fb with
    | x when x = StringTypeFB.SimpleFB    -> Right Simple
    | x when x = StringTypeFB.MultiLineFB -> Right MultiLine
    | x when x = StringTypeFB.FileNameFB  -> Right FileName
    | x when x = StringTypeFB.DirectoryFB -> Right Directory
    | x when x = StringTypeFB.UrlFB       -> Right Url
    | x when x = StringTypeFB.IPFB        -> Right IP
    | x ->
      sprintf "Cannot parse StringType. Unknown type: %A" x
      |> ParseError
      |> Either.fail

#else

    match fb with
    | StringTypeFB.SimpleFB    -> Right Simple
    | StringTypeFB.MultiLineFB -> Right MultiLine
    | StringTypeFB.FileNameFB  -> Right FileName
    | StringTypeFB.DirectoryFB -> Right Directory
    | StringTypeFB.UrlFB       -> Right Url
    | StringTypeFB.IPFB        -> Right IP
    | x ->
      sprintf "Cannot parse StringType. Unknown type: %A" x
      |> ParseError
      |> Either.fail

#endif

  // ** ToOffset

  member self.ToOffset(_: FlatBufferBuilder) : StringTypeFB =
    match self with
    | Simple    -> StringTypeFB.SimpleFB
    | MultiLine -> StringTypeFB.MultiLineFB
    | FileName  -> StringTypeFB.FileNameFB
    | Directory -> StringTypeFB.DirectoryFB
    | Url       -> StringTypeFB.UrlFB
    | IP        -> StringTypeFB.IPFB


<<<<<<< HEAD
#if FABLE_COMPILER
=======
// * SliceYaml
>>>>>>> 07120c95

#if !JAVASCRIPT

//  ____  _ _        __   __              _
// / ___|| (_) ___ __\ \ / /_ _ _ __ ___ | |
// \___ \| | |/ __/ _ \ V / _` | '_ ` _ \| |
//  ___) | | | (_|  __/| | (_| | | | | | | |
// |____/|_|_|\___\___||_|\__,_|_| |_| |_|_|

type SliceYaml(tipe, idx, value: obj) as self =
  [<DefaultValue>] val mutable SliceType : string
  [<DefaultValue>] val mutable Index     : Index
  [<DefaultValue>] val mutable Value     : obj

  new () = new SliceYaml(null, 0u, null)

  do
    self.SliceType <- tipe
    self.Index     <- idx
    self.Value     <- value

  static member StringSlice(idx, value) =
    new SliceYaml("StringSlice", idx, value)

  static member IntSlice(idx, value) =
    new SliceYaml("IntSlice", idx, value)

  static member FloatSlice(idx, value) =
    new SliceYaml("FloatSlice", idx, value)

  static member DoubleSlice(idx, value) =
    new SliceYaml("DoubleSlice", idx, value)

  static member BoolSlice(idx, value) =
    new SliceYaml("BoolSlice", idx, value)

  static member ByteSlice(idx, value) =
    new SliceYaml("ByteSlice", idx, value)

  static member EnumSlice(idx, value) =
    new SliceYaml("EnumSlice", idx, value)

  static member ColorSlice(idx, value) =
    new SliceYaml("ColorSlice", idx, value)

  static member CompoundSlice(idx, value) =
    new SliceYaml("CompoundSlice", idx, value)

  member self.ToStringSliceD() : Either<IrisError,StringSliceD> =
    Either.tryWith ParseError "StringSlice" <| fun _ ->
      StringSliceD.Create
        self.Index
        (string self.Value)

  member self.ToIntSliceD() : Either<IrisError,IntSliceD> =
    Either.tryWith ParseError "IntSlice" <| fun _ ->
      IntSliceD.Create
        self.Index
        (Int32.Parse (string self.Value))

  member self.ToFloatSliceD() : Either<IrisError, FloatSliceD> =
    Either.tryWith ParseError "FloatSlice" <| fun _ ->
      FloatSliceD.Create
        self.Index
        (Double.Parse (string self.Value))

  member self.ToDoubleSliceD() : Either<IrisError, DoubleSliceD> =
    Either.tryWith ParseError "DoubleSlice" <| fun _ ->
      DoubleSliceD.Create
        self.Index
        (Double.Parse (string self.Value))

  member self.ToBoolSliceD() : Either<IrisError, BoolSliceD> =
    Either.tryWith ParseError "BoolSlice" <| fun _ ->
      BoolSliceD.Create
        self.Index
        (Boolean.Parse (string self.Value))

  member self.ToByteSliceD() : Either<IrisError, ByteSliceD> =
    Either.tryWith ParseError "ByteSlice" <| fun _ ->
      ByteSliceD.Create
        self.Index
        (Convert.FromBase64String(string self.Value))

  member self.ToEnumSliceD() : Either<IrisError,EnumSliceD> =
    Either.tryWith ParseError "EnumSlice" <| fun _ ->
      let pyml = self.Value :?> PropertyYaml
      { Key = pyml.Key; Value = pyml.Value }
      |> EnumSliceD.Create self.Index

  member self.ToColorSliceD() : Either<IrisError,ColorSliceD> =
    Either.tryWith ParseError "ColorSlice" <| fun _ ->
      match Yaml.fromYaml(self.Value :?> ColorYaml) with
      | Right color ->
        ColorSliceD.Create self.Index color
      | Left (ParseError error) ->
        failwith error
      | other ->
        failwithf "Encountered unexpected error: %A" other

  member self.ToCompoundSliceD() : Either<IrisError,CompoundSliceD>  =
    Either.tryWith ParseError "CompoundSlice" <| fun _ ->
      let n = (self.Value :?> IOBoxYaml array).Length
      let ioboxes =
        Array.fold
          (fun (m: Either<IrisError,int * IOBox array>) box -> either {
              let! inner = m
              let! iobox = Yaml.fromYaml box
              (snd inner).[fst inner] <- iobox
              return (fst inner + 1, snd inner)
            })
          (Right (0, Array.zeroCreate n))
          (self.Value :?> IOBoxYaml array)
      match ioboxes with
      | Right (_, boxes) ->
        CompoundSliceD.Create self.Index boxes
      | Left (ParseError error) ->
        failwith error
      | error ->
        failwithf "Encountered unexpected error: %A" error

// * IOBoxYaml

and IOBoxYaml() =
  [<DefaultValue>] val mutable BoxType    : string
  [<DefaultValue>] val mutable Id         : string
  [<DefaultValue>] val mutable Name       : string
  [<DefaultValue>] val mutable Patch      : string
  [<DefaultValue>] val mutable Tags       : string array
  [<DefaultValue>] val mutable Behavior   : string
  [<DefaultValue>] val mutable StringType : string
  [<DefaultValue>] val mutable FileMask   : string
  [<DefaultValue>] val mutable MaxChars   : int
  [<DefaultValue>] val mutable VecSize    : uint32
  [<DefaultValue>] val mutable Precision  : uint32
  [<DefaultValue>] val mutable Min        : int
  [<DefaultValue>] val mutable Max        : int
  [<DefaultValue>] val mutable Unit       : string
  [<DefaultValue>] val mutable Properties : PropertyYaml array
  [<DefaultValue>] val mutable Slices     : SliceYaml array

// * IOBox

and IOBox =

#else

type IOBox =

#endif
  | StringBox of StringBoxD
  | IntBox    of IntBoxD
  | FloatBox  of FloatBoxD
  | DoubleBox of DoubleBoxD
  | BoolBox   of BoolBoxD
  | ByteBox   of ByteBoxD
  | EnumBox   of EnumBoxD
  | ColorBox  of ColorBoxD
  | Compound  of CompoundBoxD

  // ** Id

  member self.Id
    with get () =
      match self with
        | StringBox data -> data.Id
        | IntBox    data -> data.Id
        | FloatBox  data -> data.Id
        | DoubleBox data -> data.Id
        | BoolBox   data -> data.Id
        | ByteBox   data -> data.Id
        | EnumBox   data -> data.Id
        | ColorBox  data -> data.Id
        | Compound  data -> data.Id

  // ** Name

  member self.Name
    with get () =
      match self with
        | StringBox data -> data.Name
        | IntBox    data -> data.Name
        | FloatBox  data -> data.Name
        | DoubleBox data -> data.Name
        | BoolBox   data -> data.Name
        | ByteBox   data -> data.Name
        | EnumBox   data -> data.Name
        | ColorBox  data -> data.Name
        | Compound  data -> data.Name

  // ** SetName

  member self.SetName name =
    match self with
    | StringBox data -> StringBox { data with Name = name }
    | IntBox    data -> IntBox    { data with Name = name }
    | FloatBox  data -> FloatBox  { data with Name = name }
    | DoubleBox data -> DoubleBox { data with Name = name }
    | BoolBox   data -> BoolBox   { data with Name = name }
    | ByteBox   data -> ByteBox   { data with Name = name }
    | EnumBox   data -> EnumBox   { data with Name = name }
    | ColorBox  data -> ColorBox  { data with Name = name }
    | Compound  data -> Compound  { data with Name = name }

  // ** Patch

  member self.Patch
    with get () =
      match self with
        | StringBox data -> data.Patch
        | IntBox    data -> data.Patch
        | FloatBox  data -> data.Patch
        | DoubleBox data -> data.Patch
        | BoolBox   data -> data.Patch
        | ByteBox   data -> data.Patch
        | EnumBox   data -> data.Patch
        | ColorBox  data -> data.Patch
        | Compound  data -> data.Patch

  // ** Slices

  member self.Slices
    with get () =
      match self with
        | StringBox data -> StringSlices   data.Slices
        | IntBox    data -> IntSlices      data.Slices
        | FloatBox  data -> FloatSlices    data.Slices
        | DoubleBox data -> DoubleSlices   data.Slices
        | BoolBox   data -> BoolSlices     data.Slices
        | ByteBox   data -> ByteSlices     data.Slices
        | EnumBox   data -> EnumSlices     data.Slices
        | ColorBox  data -> ColorSlices    data.Slices
        | Compound  data -> CompoundSlices data.Slices

  // ** SetSlice

  //  ____       _   ____  _ _
  // / ___|  ___| |_/ ___|| (_) ___ ___
  // \___ \ / _ \ __\___ \| | |/ __/ _ \
  //  ___) |  __/ |_ ___) | | | (_|  __/
  // |____/ \___|\__|____/|_|_|\___\___|

  member self.SetSlice (value: Slice) =
    let update (arr : 'a array) (data: 'a) =

      if int value.Index > Array.length arr then
#if FABLE_COMPILER
        /// Rationale:
        ///
        /// in JavaScript an array> will re-allocate automatically under the hood
        /// hence we don't need to worry about out-of-bounds errors.
        let newarr = Array.copy arr
        newarr.[int value.Index] <- data
        newarr
#else
        /// Rationale:
        ///
        /// in .NET, we need to worry about out-of-bounds errors, and we
        /// detected that we are about to run into one, hence re-alloc, copy
        /// and finally set the value at the correct index.
        let newarr = Array.zeroCreate (int value.Index + 1)
        arr.CopyTo(newarr, 0)
        newarr.[int value.Index] <- data
        newarr
#endif
      else
        Array.mapi (fun i d -> if i = int value.Index then data else d) arr

    match self with
    | StringBox data as current ->
      match value with
        | StringSlice slice     -> StringBox { data with Slices = update data.Slices slice }
        | _                     -> current

    | IntBox data as current    ->
      match value with
        | IntSlice slice        -> IntBox { data with Slices = update data.Slices slice }
        | _                     -> current

    | FloatBox data as current  ->
      match value with
        | FloatSlice slice      -> FloatBox { data with Slices = update data.Slices slice }
        | _                     -> current

    | DoubleBox data as current ->
      match value with
        | DoubleSlice slice     -> DoubleBox { data with Slices = update data.Slices slice }
        | _                     -> current

    | BoolBox data as current   ->
      match value with
        | BoolSlice slice       -> BoolBox { data with Slices = update data.Slices slice }
        | _                     -> current

    | ByteBox data as current   ->
      match value with
        | ByteSlice slice       -> ByteBox { data with Slices = update data.Slices slice }
        | _                     -> current

    | EnumBox data as current   ->
      match value with
        | EnumSlice slice       -> EnumBox { data with Slices = update data.Slices slice }
        | _                     -> current

    | ColorBox data as current  ->
      match value with
        | ColorSlice slice      -> ColorBox { data with Slices = update data.Slices slice }
        | _                     -> current

    | Compound data as current  ->
      match value with
        | CompoundSlice slice   -> Compound { data with Slices = update data.Slices slice }
        | _                     -> current

  // ** SetSlices

  member self.SetSlices slices =
    match self with
    | StringBox data as value ->
      match slices with
      | StringSlices arr -> StringBox { data with Slices = arr }
      | _ -> value

    | IntBox data as value ->
      match slices with
      | IntSlices arr -> IntBox { data with Slices = arr }
      | _ -> value

    | FloatBox data as value ->
      match slices with
      | FloatSlices  arr -> FloatBox { data with Slices = arr }
      | _ -> value

    | DoubleBox data as value ->
      match slices with
      | DoubleSlices arr -> DoubleBox { data with Slices = arr }
      | _ -> value

    | BoolBox data as value ->
      match slices with
      | BoolSlices arr -> BoolBox { data with Slices = arr }
      | _ -> value

    | ByteBox data as value ->
      match slices with
      | ByteSlices arr -> ByteBox { data with Slices = arr }
      | _ -> value

    | EnumBox data as value ->
      match slices with
      | EnumSlices arr -> EnumBox { data with Slices = arr }
      | _ -> value

    | ColorBox data as value ->
      match slices with
      | ColorSlices arr -> ColorBox { data with Slices = arr }
      | _ -> value

    | Compound data as value ->
      match slices with
      | CompoundSlices arr -> Compound { data with Slices = arr }
      | _ -> value


  // ** static Toggle

  static member Toggle(id, name, patch, tags, values) =
    BoolBox { Id         = id
            ; Name       = name
            ; Patch      = patch
            ; Tags       = tags
            ; Behavior   = Behavior.Toggle
            ; Slices     = values }

  // ** static Bang

  static member Bang(id, name, patch, tags, values) =
    BoolBox { Id         = id
            ; Name       = name
            ; Patch      = patch
            ; Tags       = tags
            ; Behavior   = Behavior.Bang
            ; Slices     = values }

  // ** static String

  static member String(id, name, patch, tags, values) =
    StringBox { Id         = id
              ; Name       = name
              ; Patch      = patch
              ; Tags       = tags
              ; StringType = Simple
              ; FileMask   = None
              ; MaxChars   = sizeof<int>
              ; Slices     = values }

  // ** static MultiLine

  static member MultiLine(id, name, patch, tags, values) =
    StringBox { Id         = id
              ; Name       = name
              ; Patch      = patch
              ; Tags       = tags
              ; StringType = MultiLine
              ; FileMask   = None
              ; MaxChars   = sizeof<int>
              ; Slices     = values }

  // ** static FileName

  static member FileName(id, name, patch, tags, filemask, values) =
    StringBox { Id         = id
              ; Name       = name
              ; Patch      = patch
              ; Tags       = tags
              ; StringType = FileName
              ; FileMask   = Some filemask
              ; MaxChars   = sizeof<int>
              ; Slices     = values }

  // ** static Directory

  static member Directory(id, name, patch, tags, filemask, values) =
    StringBox { Id         = id
              ; Name       = name
              ; Patch      = patch
              ; Tags       = tags
              ; StringType = Directory
              ; FileMask   = Some filemask
              ; MaxChars   = sizeof<int>
              ; Slices     = values }

  // ** static Url

  static member Url(id, name, patch, tags, values) =
    StringBox { Id         = id
              ; Name       = name
              ; Patch      = patch
              ; Tags       = tags
              ; StringType = Url
              ; FileMask   = None
              ; MaxChars   = sizeof<int>
              ; Slices     = values }

  // ** static IP

  static member IP(id, name, patch, tags, values) =
    StringBox { Id         = id
              ; Name       = name
              ; Patch      = patch
              ; Tags       = tags
              ; StringType = Url
              ; FileMask   = None
              ; MaxChars   = sizeof<int>
              ; Slices     = values }

  // ** static Float

  static member Float(id, name, patch, tags, values) =
    FloatBox { Id         = id
              ; Name       = name
              ; Patch      = patch
              ; Tags       = tags
              ; VecSize    = 1u
              ; Min        = 0
              ; Max        = sizeof<float>
              ; Unit       = ""
              ; Precision  = 4u
              ; Slices     = values }

  // ** static Double

  static member Double(id, name, patch, tags, values) =
    DoubleBox { Id         = id
              ; Name       = name
              ; Patch      = patch
              ; Tags       = tags
              ; VecSize    = 1u
              ; Min        = 0
              ; Max        = sizeof<double>
              ; Unit       = ""
              ; Precision  = 4u
              ; Slices     = values }

  // ** static Bytes

  static member Bytes(id, name, patch, tags, values) =
    ByteBox { Id         = id
            ; Name       = name
            ; Patch      = patch
            ; Tags       = tags
            ; Slices     = values }

  // ** static Color

  static member Color(id, name, patch, tags, values) =
    ColorBox { Id         = id
              ; Name       = name
              ; Patch      = patch
              ; Tags       = tags
              ; Slices     = values }

  // ** static Enum

  static member Enum(id, name, patch, tags, properties, values) =
    EnumBox { Id         = id
            ; Name       = name
            ; Patch      = patch
            ; Tags       = tags
            ; Properties = properties
            ; Slices     = values }

  // ** static CompoundBox

  static member CompoundBox(id, name, patch, tags, values) =
    Compound { Id         = id
              ; Name       = name
              ; Patch      = patch
              ; Tags       = tags
              ; Slices     = values }

  // ** ToOffset

  //  ____  _
  // | __ )(_)_ __   __ _ _ __ _   _
  // |  _ \| | '_ \ / _` | '__| | | |
  // | |_) | | | | | (_| | |  | |_| |
  // |____/|_|_| |_|\__,_|_|   \__, |
  //                           |___/

  member self.ToOffset(builder: FlatBufferBuilder) : Offset<IOBoxFB> =
    let inline build (data: ^t) tipe =
      let offset = Binary.toOffset builder data
      IOBoxFB.StartIOBoxFB(builder)
#if FABLE_COMPILER
      IOBoxFB.AddIOBox(builder, offset)
#else
      IOBoxFB.AddIOBox(builder, offset.Value)
#endif
      IOBoxFB.AddIOBoxType(builder, tipe)
      IOBoxFB.EndIOBoxFB(builder)

    match self with
    | StringBox data -> build data IOBoxTypeFB.StringBoxFB
    | IntBox    data -> build data IOBoxTypeFB.IntBoxFB
    | FloatBox  data -> build data IOBoxTypeFB.FloatBoxFB
    | DoubleBox data -> build data IOBoxTypeFB.DoubleBoxFB
    | BoolBox   data -> build data IOBoxTypeFB.BoolBoxFB
    | ByteBox   data -> build data IOBoxTypeFB.ByteBoxFB
    | EnumBox   data -> build data IOBoxTypeFB.EnumBoxFB
    | ColorBox  data -> build data IOBoxTypeFB.ColorBoxFB
    | Compound  data -> build data IOBoxTypeFB.CompoundBoxFB

  // ** FromFB

  static member FromFB(fb: IOBoxFB) : Either<IrisError,IOBox> =
#if FABLE_COMPILER
    match fb.IOBoxType with
    | x when x = IOBoxTypeFB.StringBoxFB ->
      StringBoxFB.Create()
      |> fb.IOBox
      |> StringBoxD.FromFB
      |> Either.map StringBox

    | x when x = IOBoxTypeFB.IntBoxFB ->
      IntBoxFB.Create()
      |> fb.IOBox
      |> IntBoxD.FromFB
      |> Either.map IntBox

    | x when x = IOBoxTypeFB.FloatBoxFB ->
      FloatBoxFB.Create()
      |> fb.IOBox
      |> FloatBoxD.FromFB
      |> Either.map FloatBox

    | x when x = IOBoxTypeFB.DoubleBoxFB ->
      DoubleBoxFB.Create()
      |> fb.IOBox
      |> DoubleBoxD.FromFB
      |> Either.map DoubleBox

    | x when x = IOBoxTypeFB.BoolBoxFB ->
      BoolBoxFB.Create()
      |> fb.IOBox
      |> BoolBoxD.FromFB
      |> Either.map BoolBox

    | x when x = IOBoxTypeFB.ByteBoxFB ->
      ByteBoxFB.Create()
      |> fb.IOBox
      |> ByteBoxD.FromFB
      |> Either.map ByteBox

    | x when x = IOBoxTypeFB.EnumBoxFB ->
      EnumBoxFB.Create()
      |> fb.IOBox
      |> EnumBoxD.FromFB
      |> Either.map EnumBox

    | x when x = IOBoxTypeFB.ColorBoxFB ->
      ColorBoxFB.Create()
      |> fb.IOBox
      |> ColorBoxD.FromFB
      |> Either.map ColorBox

    | x when x = IOBoxTypeFB.CompoundBoxFB ->
      CompoundBoxFB.Create()
      |> fb.IOBox
      |> CompoundBoxD.FromFB
      |> Either.map Compound

    | x ->
      sprintf "%A is not a valid IOBoxTypeFB" x
      |> ParseError
      |> Either.fail

#else

    match fb.IOBoxType with
    | IOBoxTypeFB.StringBoxFB ->
      let v = fb.IOBox<StringBoxFB>()
      if v.HasValue then
        v.Value
        |> StringBoxD.FromFB
        |> Either.map StringBox
      else
        "IOBoxFB has no value"
        |> ParseError
        |> Either.fail

    | IOBoxTypeFB.IntBoxFB ->
      let v = fb.IOBox<IntBoxFB>()
      if v.HasValue then
        v.Value
        |> IntBoxD.FromFB
        |> Either.map IntBox
      else
        "IOBoxFB has no value"
        |> ParseError
        |> Either.fail

    | IOBoxTypeFB.FloatBoxFB ->
      let v = fb.IOBox<FloatBoxFB>()
      if v.HasValue then
        v.Value
        |> FloatBoxD.FromFB
        |> Either.map FloatBox
      else
        "IOBoxFB has no value"
        |> ParseError
        |> Either.fail

    | IOBoxTypeFB.DoubleBoxFB ->
      let v = fb.IOBox<DoubleBoxFB>()
      if v.HasValue then
        v.Value
        |> DoubleBoxD.FromFB
        |> Either.map DoubleBox
      else
        "IOBoxFB has no value"
        |> ParseError
        |> Either.fail

    | IOBoxTypeFB.BoolBoxFB ->
      let v = fb.IOBox<BoolBoxFB>()
      if v.HasValue then
        v.Value
        |> BoolBoxD.FromFB
        |> Either.map BoolBox
      else
        "IOBoxFB has no value"
        |> ParseError
        |> Either.fail

    | IOBoxTypeFB.ByteBoxFB ->
      let v = fb.IOBox<ByteBoxFB>()
      if v.HasValue then
        v.Value
        |> ByteBoxD.FromFB
        |> Either.map ByteBox
      else
        "IOBoxFB has no value"
        |> ParseError
        |> Either.fail

    | IOBoxTypeFB.EnumBoxFB ->
      let v = fb.IOBox<EnumBoxFB>()
      if v.HasValue then
        v.Value
        |> EnumBoxD.FromFB
        |> Either.map EnumBox
      else
        "IOBoxFB has no value"
        |> ParseError
        |> Either.fail

    | IOBoxTypeFB.ColorBoxFB ->
      let v = fb.IOBox<ColorBoxFB>()
      if v.HasValue then
        v.Value
        |> ColorBoxD.FromFB
        |> Either.map ColorBox
      else
        "IOBoxFB has no value"
        |> ParseError
        |> Either.fail

    | IOBoxTypeFB.CompoundBoxFB ->
      let v = fb.IOBox<CompoundBoxFB>()
      if v.HasValue then
        v.Value
        |> CompoundBoxD.FromFB
        |> Either.map Compound
      else
        "IOBoxFB has no value"
        |> ParseError
        |> Either.fail

    | x ->
      sprintf "%A is not a valid IOBoxTypeFB" x
      |> ParseError
      |> Either.fail

#endif

  // ** ToBytes

  member self.ToBytes() : Binary.Buffer = Binary.buildBuffer self

  // ** FromBytes

  static member FromBytes(bytes: Binary.Buffer) : Either<IrisError,IOBox> =
    Binary.createBuffer bytes
    |> IOBoxFB.GetRootAsIOBoxFB
    |> IOBox.FromFB

  // ** ToYamlObject

  // __   __              _
  // \ \ / /_ _ _ __ ___ | |
  //  \ V / _` | '_ ` _ \| |
  //   | | (_| | | | | | | |
  //   |_|\__,_|_| |_| |_|_|

  #if !JAVASCRIPT

<<<<<<< HEAD
#if !FABLE_COMPILER
=======
>>>>>>> 07120c95
  member self.ToYamlObject() =
    let yaml = new IOBoxYaml()
    match self with
    | StringBox data ->
      let mask =
        match data.FileMask with
        | Some mask -> mask
        | _ -> null

      yaml.BoxType    <- "StringBox"
      yaml.Id         <- string data.Id
      yaml.Name       <- data.Name
      yaml.Patch      <- string data.Patch
      yaml.Tags       <- data.Tags
      yaml.FileMask   <- mask
      yaml.MaxChars   <- data.MaxChars
      yaml.StringType <- string data.StringType
      yaml.Slices     <- Array.map Yaml.toYaml data.Slices

    | IntBox data ->
      yaml.BoxType    <- "IntBox"
      yaml.Id         <- string data.Id
      yaml.Name       <- data.Name
      yaml.Patch      <- string data.Patch
      yaml.Tags       <- data.Tags
      yaml.VecSize    <- data.VecSize
      yaml.Min        <- data.Min
      yaml.Max        <- data.Max
      yaml.Unit       <- data.Unit
      yaml.Slices     <- Array.map Yaml.toYaml data.Slices

    | FloatBox data ->
      yaml.BoxType    <- "FloatBox"
      yaml.Id         <- string data.Id
      yaml.Name       <- data.Name
      yaml.Patch      <- string data.Patch
      yaml.Tags       <- data.Tags
      yaml.VecSize    <- data.VecSize
      yaml.Precision  <- data.Precision
      yaml.Min        <- data.Min
      yaml.Max        <- data.Max
      yaml.Unit       <- data.Unit
      yaml.Slices     <- Array.map Yaml.toYaml data.Slices

    | DoubleBox data ->
      yaml.BoxType    <- "DoubleBox"
      yaml.Id         <- string data.Id
      yaml.Name       <- data.Name
      yaml.Patch      <- string data.Patch
      yaml.Tags       <- data.Tags
      yaml.VecSize    <- data.VecSize
      yaml.Precision  <- data.Precision
      yaml.Min        <- data.Min
      yaml.Max        <- data.Max
      yaml.Unit       <- data.Unit
      yaml.Slices     <- Array.map Yaml.toYaml data.Slices

    | BoolBox data ->
      yaml.BoxType    <- "BoolBox"
      yaml.Id         <- string data.Id
      yaml.Name       <- data.Name
      yaml.Patch      <- string data.Patch
      yaml.Tags       <- data.Tags
      yaml.Behavior   <- string data.Behavior
      yaml.Slices     <- Array.map Yaml.toYaml data.Slices

    | ByteBox data ->
      yaml.BoxType    <- "ByteBox"
      yaml.Id         <- string data.Id
      yaml.Name       <- data.Name
      yaml.Patch      <- string data.Patch
      yaml.Tags       <- data.Tags
      yaml.Slices     <- Array.map Yaml.toYaml data.Slices

    | EnumBox data ->
      yaml.BoxType    <- "EnumBox"
      yaml.Id         <- string data.Id
      yaml.Name       <- data.Name
      yaml.Patch      <- string data.Patch
      yaml.Tags       <- data.Tags
      yaml.Properties <- Array.map Yaml.toYaml data.Properties
      yaml.Slices     <- Array.map Yaml.toYaml data.Slices

    | ColorBox  data ->
      yaml.BoxType    <- "ColorBox"
      yaml.Id         <- string data.Id
      yaml.Name       <- data.Name
      yaml.Patch      <- string data.Patch
      yaml.Tags       <- data.Tags
      yaml.Slices     <- Array.map Yaml.toYaml data.Slices

    | Compound data ->
      yaml.BoxType    <- "Compound"
      yaml.Id         <- string data.Id
      yaml.Name       <- data.Name
      yaml.Patch      <- string data.Patch
      yaml.Tags       <- data.Tags
      yaml.Slices     <- Array.map Yaml.toYaml data.Slices

    yaml

  // ** ParseSliceYamls

  /// ## Parse all SliceYamls for a given IOBox data type
  ///
  /// Takes an array> of SliceYaml and folds over it, parsing the
  /// slices. If an error occurs, it will be returned in the left-hand
  /// side.
  ///
  /// ### Signature:
  /// - slices: SliceYaml array>
  ///
  /// Returns: Either<IrisError,^a>
  static member inline ParseSliceYamls< ^t when ^t : (static member FromYamlObject : SliceYaml -> Either<IrisError, ^t>)>
                                           (slices: SliceYaml array)
                                           : Either<IrisError, ^t array> =
    Array.fold
      (fun (m: Either<IrisError,int * ^t array>) yml -> either {
        let! arr = m
        let! parsed = Yaml.fromYaml yml
        (snd arr).[fst arr] <- parsed
        return (fst arr + 1, snd arr)
      })
      (Right (0, Array.zeroCreate slices.Length))
      slices
    |> Either.map snd

#endif

  // ** ParseTags

  /// ## Parse all tags in a Flatbuffer-serialized type
  ///
  /// Parses all tags in a given IOBox inner data type.
  ///
  /// ### Signature:
  /// - fb: the inner IOBox data type (BoolBoxD, StringBoxD, etc.)
  ///
  /// Returns: Either<IrisError, Tag array>
  static member inline ParseTagsFB< ^a when ^a : (member TagsLength : int)
                                       and  ^a : (member Tags : int -> Tag)>
                                       (fb: ^a)
                                       : Either<IrisError, Tag array> =
    let len = (^a : (member TagsLength : int) fb)
    let arr = Array.zeroCreate len
    Array.fold
      (fun (result: Either<IrisError,int * Tag array>) _ -> either {
          let! (i, tags) = result
          tags.[i] <- (^a : (member Tags : int -> Tag) (fb, i))
          return (i + 1, tags)
        })
      (Right (0, arr))
      arr
    |> Either.map snd

  // ** ParseSlicesFB
  // *** JS

<<<<<<< HEAD
#if FABLE_COMPILER
=======
  #if JAVASCRIPT
>>>>>>> 07120c95

  static member inline ParseSlicesFB< ^a, ^b, ^t when ^t : (static member FromFB : ^a -> Either<IrisError, ^t>)
                                                 and ^b : (member SlicesLength : int)
                                                 and ^b : (member Slices : int -> ^a)>
                                                 (fb: ^b)
                                                 : Either<IrisError, ^t array> =
    let len = (^b : (member SlicesLength : int) fb)
    let arr = Array.zeroCreate len
    printfn "ParseSlicesFB"
    Array.fold
      (fun (result: Either<IrisError,int * ^t array>) _ -> either {

          let! (i, slices) = result

          // In Javascript, Flatbuffer types are not modeled as nullables,
          // hence parsing code is much simpler
          let! slice =
            let value = (^b : (member Slices : int -> ^a) (fb, i))
            (^t : (static member FromFB : ^a -> Either<IrisError, ^t>) value)

          printfn "index; %d slice: %A" i slice

          // add the slice to the array> at its correct position
          slices.[i] <- slice
          return (i + 1, slices)
      })
      (Right (0, arr))
      arr
    |> Either.map snd

#else
  // *** .NET

  static member inline ParseSlicesFB< ^a, ^b, ^t when ^t : (static member FromFB : ^a -> Either<IrisError, ^t>)
                                                 and ^b : (member SlicesLength : int)
                                                 and ^b : (member Slices : int -> Nullable< ^a >)>
                                                 (fb: ^b)
                                                 : Either<IrisError, ^t array> =
    let len = (^b : (member SlicesLength : int) fb)
    let arr = Array.zeroCreate len
    Array.fold
      (fun (result: Either<IrisError,int * ^t array>) _ -> either {
          let! (i, slices) = result

          // In .NET, Flatbuffers are modelled with nullables, hence
          // parsing is slightly more elaborate
          let! slice =
            let value = (^b : (member Slices : int -> Nullable< ^a >) (fb, i))
            if value.HasValue then
              (^t : (static member FromFB : ^a -> Either<IrisError, ^t>) value.Value)
            else
              "Could not parse empty slice"
              |> ParseError
              |> Either.fail

          // add the slice to the array> at its correct position
          slices.[i] <- slice
          return (i + 1, slices)
      })
      (Right (0, arr))
      arr
    |> Either.map snd

#endif

<<<<<<< HEAD
#if !FABLE_COMPILER
=======
  // ** FromYamlObject

  #if !JAVASCRIPT

>>>>>>> 07120c95
  static member FromYamlObject(yml: IOBoxYaml) =
    try
      match yml.BoxType with
      | "StringBox" -> either {
          let! strtype = StringType.TryParse yml.StringType
          let! slices  = IOBox.ParseSliceYamls yml.Slices

          return StringBox {
            Id         = Id yml.Id
            Name       = yml.Name
            Patch      = Id yml.Patch
            Tags       = yml.Tags
            FileMask   = if isNull yml.FileMask then None else Some yml.FileMask
            MaxChars   = yml.MaxChars
            StringType = strtype
            Slices     = slices
          }
        }

      | "IntBox" -> either {
          let! slices = IOBox.ParseSliceYamls yml.Slices

          return IntBox {
            Id       = Id yml.Id
            Name     = yml.Name
            Patch    = Id yml.Patch
            Tags     = yml.Tags
            VecSize  = yml.VecSize
            Min      = yml.Min
            Max      = yml.Max
            Unit     = yml.Unit
            Slices   = slices
          }
        }

      | "FloatBox" -> either {
          let! slices = IOBox.ParseSliceYamls yml.Slices

          return FloatBox {
            Id        = Id yml.Id
            Name      = yml.Name
            Patch     = Id yml.Patch
            Tags      = yml.Tags
            VecSize   = yml.VecSize
            Min       = yml.Min
            Max       = yml.Max
            Unit      = yml.Unit
            Precision = yml.Precision
            Slices    = slices
          }
        }

      | "DoubleBox" -> either {
          let! slices = IOBox.ParseSliceYamls yml.Slices
          return DoubleBox {
            Id        = Id yml.Id
            Name      = yml.Name
            Patch     = Id yml.Patch
            Tags      = yml.Tags
            VecSize   = yml.VecSize
            Min       = yml.Min
            Max       = yml.Max
            Unit      = yml.Unit
            Precision = yml.Precision
            Slices    = slices
          }
        }

      | "BoolBox" -> either {
          let! behavior = Behavior.TryParse yml.Behavior
          let! slices = IOBox.ParseSliceYamls yml.Slices
          return BoolBox {
            Id       = Id yml.Id
            Name     = yml.Name
            Patch    = Id yml.Patch
            Tags     = yml.Tags
            Behavior = behavior
            Slices   = slices
          }
        }

      | "ByteBox" -> either {
          let! slices = IOBox.ParseSliceYamls yml.Slices
          return ByteBox {
            Id     = Id yml.Id
            Name   = yml.Name
            Patch  = Id yml.Patch
            Tags   = yml.Tags
            Slices = slices
          }
        }

      | "EnumBox" -> either {
          let! properties =
            Array.fold
              (fun (m: Either<IrisError, int * Property array>) yml ->
                either {
                  let! state = m
                  let! parsed = Yaml.fromYaml yml
                  (snd state).[fst state] <- parsed
                  return (fst state + 1, snd state)
                })
              (Right (0, Array.zeroCreate yml.Properties.Length))
              yml.Properties
            |> Either.map snd

          let! slices = IOBox.ParseSliceYamls yml.Slices

          return EnumBox {
            Id         = Id yml.Id
            Name       = yml.Name
            Patch      = Id yml.Patch
            Tags       = yml.Tags
            Properties = properties
            Slices     = slices
          }
        }

      | "ColorBox" -> either {
          let! slices = IOBox.ParseSliceYamls yml.Slices
          return ColorBox {
            Id     = Id yml.Id
            Name   = yml.Name
            Patch  = Id yml.Patch
            Tags   = yml.Tags
            Slices = slices
          }
        }

      | "Compound" -> either {
          let! slices = IOBox.ParseSliceYamls yml.Slices
          return Compound {
            Id     = Id yml.Id
            Name   = yml.Name
            Patch  = Id yml.Patch
            Tags   = yml.Tags
            Slices = slices
          }
        }

      | x ->
        sprintf "Could not parse IOBoxYml type: %s" x
        |> ParseError
        |> Either.fail

    with
      | exn ->
        sprintf "Could not parse IOBoxYml: %s" exn.Message
        |> ParseError
        |> Either.fail

  // ** ToYaml

  member self.ToYaml(serializer: Serializer) =
    self
    |> Yaml.toYaml
    |> serializer.Serialize

  // ** FromYaml

  static member FromYaml(str: string) =
    let serializer = new Serializer()
    serializer.Deserialize<IOBoxYaml>(str)
    |> IOBox.FromYamlObject

  #endif

// * BoolBoxD

//  ____              _ ____
// | __ )  ___   ___ | | __ )  _____  __
// |  _ \ / _ \ / _ \| |  _ \ / _ \ \/ /
// | |_) | (_) | (_) | | |_) | (_) >  <
// |____/ \___/ \___/|_|____/ \___/_/\_\

and BoolBoxD =
  { Id         : Id
  ; Name       : string
  ; Patch      : Id
  ; Tags       : Tag array
  ; Behavior   : Behavior
  ; Slices     : BoolSliceD array }

  // ** ToOffset

  //  ____  _
  // | __ )(_)_ __   __ _ _ __ _   _
  // |  _ \| | '_ \ / _` | '__| | | |
  // | |_) | | | | | (_| | |  | |_| |
  // |____/|_|_| |_|\__,_|_|   \__, |
  //                           |___/

  member self.ToOffset(builder: FlatBufferBuilder) =
    let id = string self.Id |> builder.CreateString
    let name = self.Name |> builder.CreateString
    let patch = string self.Patch |> builder.CreateString
    let behavior = self.Behavior.ToOffset builder
    let tagoffsets = Array.map builder.CreateString self.Tags
    let sliceoffsets = Array.map (Binary.toOffset builder) self.Slices
    let tags = BoolBoxFB.CreateTagsVector(builder, tagoffsets)
    let slices = BoolBoxFB.CreateSlicesVector(builder, sliceoffsets)
    BoolBoxFB.StartBoolBoxFB(builder)
    BoolBoxFB.AddId(builder, id)
    BoolBoxFB.AddName(builder, name)
    BoolBoxFB.AddPatch(builder, patch)
    BoolBoxFB.AddBehavior(builder, behavior)
    BoolBoxFB.AddTags(builder, tags)
    BoolBoxFB.AddSlices(builder, slices)
    BoolBoxFB.EndBoolBoxFB(builder)

  // ** FromFB

  static member FromFB(fb: BoolBoxFB) : Either<IrisError,BoolBoxD> =
    either {
      let! tags = IOBox.ParseTagsFB fb
      let! slices = IOBox.ParseSlicesFB fb
      let! behavior = Behavior.FromFB fb.Behavior

      return { Id         = Id fb.Id
               Name       = fb.Name
               Patch      = Id fb.Patch
               Tags       = tags
               Behavior   = behavior
               Slices     = slices }
    }

  // ** ToBytes

  member self.ToBytes() : Binary.Buffer = Binary.buildBuffer self

  // ** FromBytes

  static member FromBytes(bytes: Binary.Buffer) : Either<IrisError,BoolBoxD> =
    Binary.createBuffer bytes
    |> BoolBoxFB.GetRootAsBoolBoxFB
    |> BoolBoxD.FromFB

// * BoolSliceD

//  ____              _ ____  _ _
// | __ )  ___   ___ | / ___|| (_) ___ ___
// |  _ \ / _ \ / _ \| \___ \| | |/ __/ _ \
// | |_) | (_) | (_) | |___) | | | (_|  __/
// |____/ \___/ \___/|_|____/|_|_|\___\___|

and BoolSliceD =
  { Index: Index
  ; Value: bool }

  // ** Create

  static member Create (idx: Index) (value: bool) =
    { Index = idx
      Value = value }

  // ** ToOffset

  //  ____  _
  // | __ )(_)_ __   __ _ _ __ _   _
  // |  _ \| | '_ \ / _` | '__| | | |
  // | |_) | | | | | (_| | |  | |_| |
  // |____/|_|_| |_|\__,_|_|   \__, |
  //                           |___/

  member self.ToOffset(builder: FlatBufferBuilder) =
    BoolSliceFB.StartBoolSliceFB(builder)
    BoolSliceFB.AddIndex(builder, self.Index)
    BoolSliceFB.AddValue(builder, self.Value)
    BoolSliceFB.EndBoolSliceFB(builder)

  // ** FromFB

  static member FromFB(fb: BoolSliceFB) : Either<IrisError,BoolSliceD> =
    Either.tryWith ParseError "BoolSlice" <| fun _ ->
      { Index = fb.Index; Value = fb.Value }

  // ** ToBytes

  member self.ToBytes() : Binary.Buffer = Binary.buildBuffer self

  // ** FromBytes

  static member FromBytes(bytes: Binary.Buffer) : Either<IrisError,BoolSliceD> =
    Binary.createBuffer bytes
    |> BoolSliceFB.GetRootAsBoolSliceFB
    |> BoolSliceD.FromFB

  // ** ToYamlObject

  // __   __              _
  // \ \ / /_ _ _ __ ___ | |
  //  \ V / _` | '_ ` _ \| |
  //   | | (_| | | | | | | |
  //   |_|\__,_|_| |_| |_|_|

<<<<<<< HEAD
#if FABLE_COMPILER
#else
=======
  #if !JAVASCRIPT

>>>>>>> 07120c95
  member self.ToYamlObject() =
    SliceYaml.BoolSlice(self.Index, self.Value)

  // ** FromYamlObject

  static member FromYamlObject(yaml: SliceYaml) =
    match yaml.SliceType with
    | "BoolSlice" -> yaml.ToBoolSliceD()
    | x ->
      sprintf "Could not parse SliceType: %s" x
      |> ParseError
      |> Either.fail

  #endif

// * IntBoxD

//  ___       _   ____
// |_ _|_ __ | |_| __ )  _____  __
//  | || '_ \| __|  _ \ / _ \ \/ /
//  | || | | | |_| |_) | (_) >  <
// |___|_| |_|\__|____/ \___/_/\_\

and IntBoxD =
  { Id         : Id
  ; Name       : string
  ; Patch      : Id
  ; Tags       : Tag array
  ; VecSize    : uint32
  ; Min        : int
  ; Max        : int
  ; Unit       : string
  ; Slices     : IntSliceD array }

  // ** ToOffset

  //  ____  _
  // | __ )(_)_ __   __ _ _ __ _   _
  // |  _ \| | '_ \ / _` | '__| | | |
  // | |_) | | | | | (_| | |  | |_| |
  // |____/|_|_| |_|\__,_|_|   \__, |
  //                           |___/

  member self.ToOffset(builder: FlatBufferBuilder) =
    let id = string self.Id |> builder.CreateString
    let name = self.Name |> builder.CreateString
    let patch = string self.Patch |> builder.CreateString
    let unit = self.Unit |> builder.CreateString
    let tagoffsets = Array.map builder.CreateString self.Tags
    let sliceoffsets = Array.map (Binary.toOffset builder) self.Slices
    let tags = IntBoxFB.CreateTagsVector(builder, tagoffsets)
    let slices = IntBoxFB.CreateSlicesVector(builder, sliceoffsets)
    IntBoxFB.StartIntBoxFB(builder)
    IntBoxFB.AddId(builder, id)
    IntBoxFB.AddName(builder, name)
    IntBoxFB.AddPatch(builder, patch)
    IntBoxFB.AddTags(builder, tags)
    IntBoxFB.AddVecSize(builder, self.VecSize)
    IntBoxFB.AddMin(builder, self.Min)
    IntBoxFB.AddMax(builder, self.Max)
    IntBoxFB.AddUnit(builder, unit)
    IntBoxFB.AddSlices(builder, slices)
    IntBoxFB.EndIntBoxFB(builder)

  // ** FromFB

  static member FromFB(fb: IntBoxFB) : Either<IrisError,IntBoxD> =
    either {
      let unit = if isNull fb.Unit then "" else fb.Unit
      let! tags = IOBox.ParseTagsFB fb
      let! slices = IOBox.ParseSlicesFB fb

      return { Id      = Id fb.Id
               Name    = fb.Name
               Patch   = Id fb.Patch
               Tags    = tags
               VecSize = fb.VecSize
               Min     = fb.Min
               Max     = fb.Max
               Unit    = unit
               Slices  = slices }
    }

  // ** ToBytes

  member self.ToBytes() : Binary.Buffer = Binary.buildBuffer self

  // ** FromBytes

  static member FromBytes(bytes: Binary.Buffer) : Either<IrisError,IntBoxD> =
    Binary.createBuffer bytes
    |> IntBoxFB.GetRootAsIntBoxFB
    |> IntBoxD.FromFB

// * IntSliceD

//  ___       _   ____  _ _
// |_ _|_ __ | |_/ ___|| (_) ___ ___
//  | || '_ \| __\___ \| | |/ __/ _ \
//  | || | | | |_ ___) | | | (_|  __/
// |___|_| |_|\__|____/|_|_|\___\___|

and IntSliceD =
  { Index: Index
  ; Value: int }

  // ** Create

  static member Create (idx: Index) (value: int) =
    { Index = idx
      Value = value }

  // ** ToOffset

  //  ____  _
  // | __ )(_)_ __   __ _ _ __ _   _
  // |  _ \| | '_ \ / _` | '__| | | |
  // | |_) | | | | | (_| | |  | |_| |
  // |____/|_|_| |_|\__,_|_|   \__, |
  //                           |___/

  member self.ToOffset(builder: FlatBufferBuilder) =
    IntSliceFB.StartIntSliceFB(builder)
    IntSliceFB.AddIndex(builder, self.Index)
    IntSliceFB.AddValue(builder, self.Value)
    IntSliceFB.EndIntSliceFB(builder)

  // ** FromFB

  static member FromFB(fb: IntSliceFB) : Either<IrisError,IntSliceD> =
    Either.tryWith ParseError "IntSliceFB" <| fun _ ->
      { Index = fb.Index
        Value = fb.Value }

  // ** ToBytes

  member self.ToBytes() : Binary.Buffer = Binary.buildBuffer self

  // ** FromBytes

  static member FromBytes(bytes: Binary.Buffer) : Either<IrisError,IntSliceD> =
    Binary.createBuffer bytes
    |> IntSliceFB.GetRootAsIntSliceFB
    |> IntSliceD.FromFB

  // ** ToYamlObject

  // __   __              _
  // \ \ / /_ _ _ __ ___ | |
  //  \ V / _` | '_ ` _ \| |
  //   | | (_| | | | | | | |
  //   |_|\__,_|_| |_| |_|_|

<<<<<<< HEAD
#if FABLE_COMPILER
#else
=======
  #if !JAVASCRIPT

>>>>>>> 07120c95
  member self.ToYamlObject() =
    SliceYaml.IntSlice(self.Index, self.Value)

  // ** FromYamlObject

  static member FromYamlObject(yaml: SliceYaml) =
    match yaml.SliceType with
    | "IntSlice" -> yaml.ToIntSliceD()
    | x ->
      sprintf "Could not parse %s as InSlice" x
      |> ParseError
      |> Either.fail

  #endif

// * FloatBoxD

//  _____ _             _   ____
// |  ___| | ___   __ _| |_| __ )  _____  __
// | |_  | |/ _ \ / _` | __|  _ \ / _ \ \/ /
// |  _| | | (_) | (_| | |_| |_) | (_) >  <
// |_|   |_|\___/ \__,_|\__|____/ \___/_/\_\

and FloatBoxD =
  { Id         : Id
  ; Name       : string
  ; Patch      : Id
  ; Tags       : Tag array
  ; VecSize    : uint32
  ; Min        : int
  ; Max        : int
  ; Unit       : string
  ; Precision  : uint32
  ; Slices     : FloatSliceD array }

  // ** ToOffset

  //  ____  _
  // | __ )(_)_ __   __ _ _ __ _   _
  // |  _ \| | '_ \ / _` | '__| | | |
  // | |_) | | | | | (_| | |  | |_| |
  // |____/|_|_| |_|\__,_|_|   \__, |
  //                           |___/

  member self.ToOffset(builder: FlatBufferBuilder) =
    let id = string self.Id |> builder.CreateString
    let name = self.Name |> builder.CreateString
    let patch = string self.Patch |> builder.CreateString
    let unit = self.Unit |> builder.CreateString
    let tagoffsets = Array.map builder.CreateString self.Tags
    let sliceoffsets = Array.map (Binary.toOffset builder) self.Slices
    let tags = FloatBoxFB.CreateTagsVector(builder, tagoffsets)
    let slices = FloatBoxFB.CreateSlicesVector(builder, sliceoffsets)
    FloatBoxFB.StartFloatBoxFB(builder)
    FloatBoxFB.AddId(builder, id)
    FloatBoxFB.AddName(builder, name)
    FloatBoxFB.AddPatch(builder, patch)
    FloatBoxFB.AddTags(builder, tags)
    FloatBoxFB.AddVecSize(builder, self.VecSize)
    FloatBoxFB.AddMin(builder, self.Min)
    FloatBoxFB.AddMax(builder, self.Max)
    FloatBoxFB.AddUnit(builder, unit)
    FloatBoxFB.AddPrecision(builder, self.Precision)
    FloatBoxFB.AddSlices(builder, slices)
    FloatBoxFB.EndFloatBoxFB(builder)

  // ** FromFB

  static member FromFB(fb: FloatBoxFB) : Either<IrisError,FloatBoxD> =
    either {
      let! tags = IOBox.ParseTagsFB fb
      let! slices = IOBox.ParseSlicesFB fb
      let unit = if isNull fb.Unit then "" else fb.Unit

      return { Id         = Id fb.Id
               Name       = fb.Name
               Patch      = Id fb.Patch
               Tags       = tags
               VecSize    = fb.VecSize
               Min        = fb.Min
               Max        = fb.Max
               Unit       = unit
               Precision  = fb.Precision
               Slices     = slices }
    }


  // ** ToBytes

  member self.ToBytes() : Binary.Buffer = Binary.buildBuffer self

  // ** FromBytes

  static member FromBytes(bytes: Binary.Buffer) : Either<IrisError,FloatBoxD> =
    Binary.createBuffer bytes
    |> FloatBoxFB.GetRootAsFloatBoxFB
    |> FloatBoxD.FromFB

// * FloatSliceD

//  _____ _             _   ____  _ _
// |  ___| | ___   __ _| |_/ ___|| (_) ___ ___
// | |_  | |/ _ \ / _` | __\___ \| | |/ __/ _ \
// |  _| | | (_) | (_| | |_ ___) | | | (_|  __/
// |_|   |_|\___/ \__,_|\__|____/|_|_|\___\___|

and FloatSliceD =
  { Index: Index
  ; Value: float }

  // ** Create

  static member Create (idx: Index) (value: float) =
    { Index = idx
      Value = value }

  // ** ToOffset

  //  ____  _
  // | __ )(_)_ __   __ _ _ __ _   _
  // |  _ \| | '_ \ / _` | '__| | | |
  // | |_) | | | | | (_| | |  | |_| |
  // |____/|_|_| |_|\__,_|_|   \__, |
  //                           |___/

  member self.ToOffset(builder: FlatBufferBuilder) =
    FloatSliceFB.StartFloatSliceFB(builder)
    FloatSliceFB.AddIndex(builder, self.Index)
    FloatSliceFB.AddValue(builder, float32 self.Value)
    FloatSliceFB.EndFloatSliceFB(builder)

  // ** FromFB

  static member FromFB(fb: FloatSliceFB) : Either<IrisError,FloatSliceD> =
    Either.tryWith ParseError "FloatSliceFB" <| fun _ ->
      { Index = fb.Index
        Value = float fb.Value }

  // ** ToBytes

  member self.ToBytes() : Binary.Buffer = Binary.buildBuffer self

  // ** FromBytes

  static member FromBytes(bytes: Binary.Buffer) : Either<IrisError,FloatSliceD> =
    Binary.createBuffer bytes
    |> FloatSliceFB.GetRootAsFloatSliceFB
    |> FloatSliceD.FromFB

  // ** ToYamlObject

  // __   __              _
  // \ \ / /_ _ _ __ ___ | |
  //  \ V / _` | '_ ` _ \| |
  //   | | (_| | | | | | | |
  //   |_|\__,_|_| |_| |_|_|

<<<<<<< HEAD
#if FABLE_COMPILER
#else
=======
  #if !JAVASCRIPT

>>>>>>> 07120c95
  member self.ToYamlObject() =
    SliceYaml.FloatSlice(self.Index, self.Value)

  // ** FromYamlObject

  static member FromYamlObject(yaml: SliceYaml) =
    match yaml.SliceType with
    | "FloatSlice" -> yaml.ToFloatSliceD()
    | x ->
      sprintf "Cannot parse %s as FloatSlice" x
      |> ParseError
      |> Either.fail

  #endif

// * DoubleBoxD

//  ____              _     _      ____
// |  _ \  ___  _   _| |__ | | ___| __ )  _____  __
// | | | |/ _ \| | | | '_ \| |/ _ \  _ \ / _ \ \/ /
// | |_| | (_) | |_| | |_) | |  __/ |_) | (_) >  <
// |____/ \___/ \__,_|_.__/|_|\___|____/ \___/_/\_\

and DoubleBoxD =
  { Id         : Id
  ; Name       : string
  ; Patch      : Id
  ; Tags       : Tag array
  ; VecSize    : uint32
  ; Min        : int
  ; Max        : int
  ; Unit       : string
  ; Precision  : uint32
  ; Slices     : DoubleSliceD array }

  // ** ToOffset

  //  ____  _
  // | __ )(_)_ __   __ _ _ __ _   _
  // |  _ \| | '_ \ / _` | '__| | | |
  // | |_) | | | | | (_| | |  | |_| |
  // |____/|_|_| |_|\__,_|_|   \__, |
  //                           |___/

  member self.ToOffset(builder: FlatBufferBuilder) =
    let id = string self.Id |> builder.CreateString
    let name = self.Name |> builder.CreateString
    let patch = string self.Patch |> builder.CreateString
    let unit = self.Unit |> builder.CreateString
    let tagoffsets = Array.map builder.CreateString self.Tags
    let sliceoffsets = Array.map (Binary.toOffset builder) self.Slices
    let tags = DoubleBoxFB.CreateTagsVector(builder, tagoffsets)
    let slices = DoubleBoxFB.CreateSlicesVector(builder, sliceoffsets)
    DoubleBoxFB.StartDoubleBoxFB(builder)
    DoubleBoxFB.AddId(builder, id)
    DoubleBoxFB.AddName(builder, name)
    DoubleBoxFB.AddPatch(builder, patch)
    DoubleBoxFB.AddTags(builder, tags)
    DoubleBoxFB.AddVecSize(builder, self.VecSize)
    DoubleBoxFB.AddMin(builder, self.Min)
    DoubleBoxFB.AddMax(builder, self.Max)
    DoubleBoxFB.AddUnit(builder, unit)
    DoubleBoxFB.AddPrecision(builder, self.Precision)
    DoubleBoxFB.AddSlices(builder, slices)
    DoubleBoxFB.EndDoubleBoxFB(builder)

  // ** FromFB

  static member FromFB(fb: DoubleBoxFB) : Either<IrisError,DoubleBoxD> =
    either {
      let unit = if isNull fb.Unit then "" else fb.Unit
      let! tags = IOBox.ParseTagsFB fb
      let! slices = IOBox.ParseSlicesFB fb

      return { Id        = Id fb.Id
               Name      = fb.Name
               Patch     = Id fb.Patch
               Tags      = tags
               VecSize   = fb.VecSize
               Min       = fb.Min
               Max       = fb.Max
               Unit      = unit
               Precision = fb.Precision
               Slices    = slices }
    }

  // ** ToBytes

  member self.ToBytes() : Binary.Buffer = Binary.buildBuffer self

  // ** FromBytes

  static member FromBytes(bytes: Binary.Buffer) : Either<IrisError,DoubleBoxD> =
    Binary.createBuffer bytes
    |> DoubleBoxFB.GetRootAsDoubleBoxFB
    |> DoubleBoxD.FromFB

// * DoubleSliceD

//  ____              _     _      ____  _ _
// |  _ \  ___  _   _| |__ | | ___/ ___|| (_) ___ ___
// | | | |/ _ \| | | | '_ \| |/ _ \___ \| | |/ __/ _ \
// | |_| | (_) | |_| | |_) | |  __/___) | | | (_|  __/
// |____/ \___/ \__,_|_.__/|_|\___|____/|_|_|\___\___|

and DoubleSliceD =
  { Index: Index
  ; Value: double }

  // ** Create

  static member Create (idx: Index) (value: double) =
    { Index = idx
      Value = value }

  // ** ToOffset

  //  ____  _
  // | __ )(_)_ __   __ _ _ __ _   _
  // |  _ \| | '_ \ / _` | '__| | | |
  // | |_) | | | | | (_| | |  | |_| |
  // |____/|_|_| |_|\__,_|_|   \__, |
  //                           |___/

  member self.ToOffset(builder: FlatBufferBuilder) =
    DoubleSliceFB.StartDoubleSliceFB(builder)
    DoubleSliceFB.AddIndex(builder, self.Index)
    DoubleSliceFB.AddValue(builder, self.Value)
    DoubleSliceFB.EndDoubleSliceFB(builder)

  // ** FromFB

  static member FromFB(fb: DoubleSliceFB) : Either<IrisError,DoubleSliceD> =
    Either.tryWith ParseError "DoubleSliceD" <| fun _ ->
      { Index = fb.Index
        Value = fb.Value }

  // ** ToBytes

  member self.ToBytes() : Binary.Buffer = Binary.buildBuffer self

  // ** FromBytes

  static member FromBytes(bytes: Binary.Buffer) : Either<IrisError,DoubleSliceD> =
    Binary.createBuffer bytes
    |> DoubleSliceFB.GetRootAsDoubleSliceFB
    |> DoubleSliceD.FromFB

  // ** ToYamlObject

  // __   __              _
  // \ \ / /_ _ _ __ ___ | |
  //  \ V / _` | '_ ` _ \| |
  //   | | (_| | | | | | | |
  //   |_|\__,_|_| |_| |_|_|

<<<<<<< HEAD
#if FABLE_COMPILER
#else
=======
  #if !JAVASCRIPT

>>>>>>> 07120c95
  member self.ToYamlObject() =
    SliceYaml.DoubleSlice(self.Index, self.Value)

  // ** FromYamlObject

  static member FromYamlObject(yaml: SliceYaml) =
    match yaml.SliceType with
    | "DoubleSlice" -> yaml.ToDoubleSliceD()
    | x ->
      sprintf "Could not parse %s as DoubleSliceD" x
      |> ParseError
      |> Either.fail

  #endif

// * ByteBoxD

//  ____        _       ____
// | __ ) _   _| |_ ___| __ )  _____  __
// |  _ \| | | | __/ _ \  _ \ / _ \ \/ /
// | |_) | |_| | ||  __/ |_) | (_) >  <
// |____/ \__, |\__\___|____/ \___/_/\_\
//        |___/

and ByteBoxD =
  { Id         : Id
  ; Name       : string
  ; Patch      : Id
  ; Tags       : Tag        array
  ; Slices     : ByteSliceD array }

  // ** ToOffset

  //  ____  _
  // | __ )(_)_ __   __ _ _ __ _   _
  // |  _ \| | '_ \ / _` | '__| | | |
  // | |_) | | | | | (_| | |  | |_| |
  // |____/|_|_| |_|\__,_|_|   \__, |
  //                           |___/

  member self.ToOffset(builder: FlatBufferBuilder) =
    let id = string self.Id |> builder.CreateString
    let name = self.Name |> builder.CreateString
    let patch = string self.Patch |> builder.CreateString
    let tagoffsets = Array.map builder.CreateString self.Tags
    let sliceoffsets = Array.map (Binary.toOffset builder) self.Slices
    let tags = ByteBoxFB.CreateTagsVector(builder, tagoffsets)
    let slices = ByteBoxFB.CreateSlicesVector(builder, sliceoffsets)
    ByteBoxFB.StartByteBoxFB(builder)
    ByteBoxFB.AddId(builder, id)
    ByteBoxFB.AddName(builder, name)
    ByteBoxFB.AddPatch(builder, patch)
    ByteBoxFB.AddTags(builder, tags)
    ByteBoxFB.AddSlices(builder, slices)
    ByteBoxFB.EndByteBoxFB(builder)

  // ** FromFB

  static member FromFB(fb: ByteBoxFB) : Either<IrisError,ByteBoxD> =
    either {
      let! tags = IOBox.ParseTagsFB fb
      let! slices = IOBox.ParseSlicesFB fb

      return { Id         = Id fb.Id
               Name       = fb.Name
               Patch      = Id fb.Patch
               Tags       = tags
               Slices     = slices }
    }

  // ** ToBytes

  member self.ToBytes() : Binary.Buffer = Binary.buildBuffer self

  // ** FromBytes

  static member FromBytes(bytes: Binary.Buffer) : Either<IrisError,ByteBoxD> =
    Binary.createBuffer bytes
    |> ByteBoxFB.GetRootAsByteBoxFB
    |> ByteBoxD.FromFB

// * ByteSliceD

//  ____        _       ____  _ _
// | __ ) _   _| |_ ___/ ___|| (_) ___ ___
// |  _ \| | | | __/ _ \___ \| | |/ __/ _ \
// | |_) | |_| | ||  __/___) | | | (_|  __/
// |____/ \__, |\__\___|____/|_|_|\___\___|
//        |___/

and [<CustomEquality;CustomComparison>] ByteSliceD =
  { Index: Index
  ; Value: Binary.Buffer }

  // ** Create

  static member Create (idx: Index) (value: Binary.Buffer) =
    { Index = idx
      Value = value }

  // ** Equals

  override self.Equals(other) =
    match other with
    | :? ByteSliceD as slice ->
      (self :> System.IEquatable<ByteSliceD>).Equals(slice)
    | _ -> false

  // ** GetHashCode

  override self.GetHashCode() =
    let mutable hash = 42
#if FABLE_COMPILER
    hash <- (hash * 7) + hashCode (string self.Index)
    hash <- (hash * 7) + hashCode (string self.Value.byteLength)
#else
    hash <- (hash * 7) + self.Index.GetHashCode()
    hash <- (hash * 7) + self.Value.GetHashCode()
#endif
    hash

  // ** CompareTo

  interface System.IComparable with
    member self.CompareTo other =
      match other with
      | :? ByteSliceD as slice -> compare self.Index slice.Index
      | _ -> invalidArg "other" "cannot compare value of different types"

  // ** Equals<ByteSliceD>

  interface System.IEquatable<ByteSliceD> with
    member self.Equals(slice: ByteSliceD) =
      let mutable contentsEqual = false
      let lengthEqual =
#if FABLE_COMPILER
        let result = self.Value.byteLength = slice.Value.byteLength
        if result then
          let me = Fable.Import.JS.Uint8Array.Create(self.Value)
          let it = Fable.Import.JS.Uint8Array.Create(slice.Value)
          let mutable contents = true
          let mutable i = 0
          while i < int self.Value.byteLength do
            if contents then
              contents <- me.[i] = it.[i]
            i <- i + 1
          contentsEqual <- contents
        result
#else
        let result = Array.length self.Value = Array.length slice.Value
        if result then
          let mutable contents = true
          for i in 0 .. (Array.length self.Value - 1) do
            if contents then
              contents <- self.Value.[i] = slice.Value.[i]
          contentsEqual <- contents
        result
#endif
      slice.Index = self.Index &&
      lengthEqual &&
      contentsEqual

  // ** ToYamlObject

  // __   __              _
  // \ \ / /_ _ _ __ ___ | |
  //  \ V / _` | '_ ` _ \| |
  //   | | (_| | | | | | | |
  //   |_|\__,_|_| |_| |_|_|

<<<<<<< HEAD
#if FABLE_COMPILER
#else
=======
  #if !JAVASCRIPT

>>>>>>> 07120c95
  member self.ToYamlObject() =
    SliceYaml.ByteSlice(self.Index,  Convert.ToBase64String self.Value)

  // ** FromYamlObject

  static member FromYamlObject(yaml: SliceYaml) =
    match yaml.SliceType with
    | "ByteSlice" -> yaml.ToByteSliceD()
    | x ->
      sprintf "Cannot parse %s as ByteSliceD" x
      |> ParseError
      |> Either.fail

  #endif

  // ** ToOffset

  //  ____  _
  // | __ )(_)_ __   __ _ _ __ _   _
  // |  _ \| | '_ \ / _` | '__| | | |
  // | |_) | | | | | (_| | |  | |_| |
  // |____/|_|_| |_|\__,_|_|   \__, |
  //                           |___/

  member self.ToOffset(builder: FlatBufferBuilder) =
    let encode (bytes: Binary.Buffer) =
#if FABLE_COMPILER
      let mutable str = ""
      let arr = Fable.Import.JS.Uint8Array.Create(bytes)
      for i in 0 .. (int arr.length - 1) do
        str <- str + Fable.Import.JS.String.fromCharCode arr.[i]
      Fable.Import.Browser.window.btoa str
#else
      Convert.ToBase64String(bytes)
#endif

    let encoded = encode self.Value
    let bytes = builder.CreateString encoded
    ByteSliceFB.StartByteSliceFB(builder)
    ByteSliceFB.AddIndex(builder, self.Index)
    ByteSliceFB.AddValue(builder, bytes)
    ByteSliceFB.EndByteSliceFB(builder)

  // ** FromFB

  static member FromFB(fb: ByteSliceFB) : Either<IrisError,ByteSliceD> =
    let decode str =
#if FABLE_COMPILER
      let binary = Fable.Import.Browser.window.atob str
      let bytes = Fable.Import.JS.Uint8Array.Create(float binary.Length)
      for i in 0 .. (binary.Length - 1) do
        bytes.[i] <- charCodeAt binary i
      bytes.buffer
#else
      Convert.FromBase64String(str)
#endif

    Either.tryWith ParseError "ByteSliceD" <| fun _ ->
      { Index = fb.Index
        Value = decode fb.Value }

  // ** ToBytes

  member self.ToBytes() : Binary.Buffer = Binary.buildBuffer self

  // ** FromBytes

  static member FromBytes(bytes: Binary.Buffer) : Either<IrisError,ByteSliceD> =
    Binary.createBuffer bytes
    |> ByteSliceFB.GetRootAsByteSliceFB
    |> ByteSliceD.FromFB

// * EnumBoxD

//  _____                       ____
// | ____|_ __  _   _ _ __ ___ | __ )  _____  __
// |  _| | '_ \| | | | '_ ` _ \|  _ \ / _ \ \/ /
// | |___| | | | |_| | | | | | | |_) | (_) >  <
// |_____|_| |_|\__,_|_| |_| |_|____/ \___/_/\_\

and EnumBoxD =
  { Id         : Id
  ; Name       : string
  ; Patch      : Id
  ; Tags       : Tag        array
  ; Properties : Property   array
  ; Slices     : EnumSliceD array }

  // ** ToOffset

  //  ____  _
  // | __ )(_)_ __   __ _ _ __ _   _
  // |  _ \| | '_ \ / _` | '__| | | |
  // | |_) | | | | | (_| | |  | |_| |
  // |____/|_|_| |_|\__,_|_|   \__, |
  //                           |___/

  member self.ToOffset(builder: FlatBufferBuilder) =
    let id = string self.Id |> builder.CreateString
    let name = self.Name |> builder.CreateString
    let patch = string self.Patch |> builder.CreateString
    let tagoffsets = Array.map builder.CreateString self.Tags
    let sliceoffsets = Array.map (Binary.toOffset builder) self.Slices
    let propoffsets =
      Array.map (fun (prop: Property) ->
                let key, value =
                    builder.CreateString prop.Key, builder.CreateString prop.Value
                EnumPropertyFB.StartEnumPropertyFB(builder)
                EnumPropertyFB.AddKey(builder, key)
                EnumPropertyFB.AddValue(builder, value)
                EnumPropertyFB.EndEnumPropertyFB(builder))
        self.Properties
    let tags = EnumBoxFB.CreateTagsVector(builder, tagoffsets)
    let slices = EnumBoxFB.CreateSlicesVector(builder, sliceoffsets)
    let properties = EnumBoxFB.CreatePropertiesVector(builder, propoffsets)
    EnumBoxFB.StartEnumBoxFB(builder)
    EnumBoxFB.AddId(builder, id)
    EnumBoxFB.AddName(builder, name)
    EnumBoxFB.AddPatch(builder, patch)
    EnumBoxFB.AddTags(builder, tags)
    EnumBoxFB.AddProperties(builder, properties)
    EnumBoxFB.AddSlices(builder, slices)
    EnumBoxFB.EndEnumBoxFB(builder)

  // ** FromFB

  static member FromFB(fb: EnumBoxFB) : Either<IrisError,EnumBoxD> =
    either {
      let! tags = IOBox.ParseTagsFB fb
      let! slices = IOBox.ParseSlicesFB fb

      let! properties =
        let properties = Array.zeroCreate fb.PropertiesLength
        Array.fold
          (fun (m: Either<IrisError, int * Property array>) _ -> either {
            let! (i, arr) = m
#if FABLE_COMPILER
            let prop = fb.Properties(i)
#else
            let! prop =
              let nullable = fb.Properties(i)
              if nullable.HasValue then
                Either.succeed nullable.Value
              else
                "Cannot parse empty property"
                |> ParseError
                |> Either.fail
#endif
            arr.[i] <- { Key = prop.Key; Value = prop.Value }
            return (i + 1, arr)
          })
          (Right (0, properties))
          properties
        |> Either.map snd

      return { Id         = Id fb.Id
               Name       = fb.Name
               Patch      = Id fb.Patch
               Tags       = tags
               Properties = properties
               Slices     = slices }
    }

  // ** ToBytes

  member self.ToBytes() : Binary.Buffer = Binary.buildBuffer self

  // ** FromEnums

  static member FromEnums(bytes: Binary.Buffer) : Either<IrisError,EnumBoxD> =
    Binary.createBuffer bytes
    |> EnumBoxFB.GetRootAsEnumBoxFB
    |> EnumBoxD.FromFB

// * EnumSlicdD

//  _____                       ____  _ _
// | ____|_ __  _   _ _ __ ___ / ___|| (_) ___ ___
// |  _| | '_ \| | | | '_ ` _ \\___ \| | |/ __/ _ \
// | |___| | | | |_| | | | | | |___) | | | (_|  __/
// |_____|_| |_|\__,_|_| |_| |_|____/|_|_|\___\___|

and EnumSliceD =
  { Index : Index
  ; Value : Property }

  // ** Create

  static member Create (idx: Index) (value: Property) =
    { Index = idx
      Value = value }

  // ** ToOffset

  //  ____  _
  // | __ )(_)_ __   __ _ _ __ _   _
  // |  _ \| | '_ \ / _` | '__| | | |
  // | |_) | | | | | (_| | |  | |_| |
  // |____/|_|_| |_|\__,_|_|   \__, |
  //                           |___/

  member self.ToOffset(builder: FlatBufferBuilder) =
    let property =
      let key, value =
        builder.CreateString self.Value.Key, builder.CreateString self.Value.Value

      EnumPropertyFB.StartEnumPropertyFB(builder)
      EnumPropertyFB.AddKey(builder, key)
      EnumPropertyFB.AddValue(builder, value)
      EnumPropertyFB.EndEnumPropertyFB(builder)

    EnumSliceFB.StartEnumSliceFB(builder)
    EnumSliceFB.AddIndex(builder, self.Index)
    EnumSliceFB.AddValue(builder, property)
    EnumSliceFB.EndEnumSliceFB(builder)

  // ** FromFB

  static member FromFB(fb: EnumSliceFB) : Either<IrisError,EnumSliceD> =
    Either.tryWith ParseError "EnumSliceD" <| fun _ ->
#if FABLE_COMPILER
      let prop = fb.Value
      { Index = fb.Index
        Value = { Key = prop.Key; Value = prop.Value } }
#else
      let nullable = fb.Value
      if nullable.HasValue then
        let prop = nullable.Value
        { Index = fb.Index
          Value = { Key = prop.Key; Value = prop.Value } }
      else
        failwith "Cannot parse empty property value"
#endif

  // ** ToBytes

  member self.ToBytes() : Binary.Buffer = Binary.buildBuffer self

  // ** FromEnums

  static member FromEnums(bytes: Binary.Buffer) : Either<IrisError,EnumSliceD> =
    Binary.createBuffer bytes
    |> EnumSliceFB.GetRootAsEnumSliceFB
    |> EnumSliceD.FromFB

  // ** ToYamlObject

  // __   __              _
  // \ \ / /_ _ _ __ ___ | |
  //  \ V / _` | '_ ` _ \| |
  //   | | (_| | | | | | | |
  //   |_|\__,_|_| |_| |_|_|

<<<<<<< HEAD
#if FABLE_COMPILER
#else
=======
  #if !JAVASCRIPT

>>>>>>> 07120c95
  member self.ToYamlObject() =
    SliceYaml.EnumSlice(self.Index, Yaml.toYaml self.Value)

  // ** FromYamlObject

  static member FromYamlObject(yaml: SliceYaml) =
    match yaml.SliceType with
    | "EnumSlice" -> yaml.ToEnumSliceD()
    | x ->
      sprintf "Cannot parse %s as EnumSlice" x
      |> ParseError
      |> Either.fail

  #endif

// ** ColorBoxD

//   ____      _            ____
//  / ___|___ | | ___  _ __| __ )  _____  __
// | |   / _ \| |/ _ \| '__|  _ \ / _ \ \/ /
// | |__| (_) | | (_) | |  | |_) | (_) >  <
//  \____\___/|_|\___/|_|  |____/ \___/_/\_\

and ColorBoxD =
  { Id     : Id
  ; Name   : string
  ; Patch  : Id
  ; Tags   : Tag         array
  ; Slices : ColorSliceD array }

  // ** ToOffset

  //  ____  _
  // | __ )(_)_ __   __ _ _ __ _   _
  // |  _ \| | '_ \ / _` | '__| | | |
  // | |_) | | | | | (_| | |  | |_| |
  // |____/|_|_| |_|\__,_|_|   \__, |
  //                           |___/

  member self.ToOffset(builder: FlatBufferBuilder) =
    let id = string self.Id |> builder.CreateString
    let name = self.Name |> builder.CreateString
    let patch = string self.Patch |> builder.CreateString
    let tagoffsets = Array.map builder.CreateString self.Tags
    let sliceoffsets = Array.map (Binary.toOffset builder) self.Slices
    let tags = ColorBoxFB.CreateTagsVector(builder, tagoffsets)
    let slices = ColorBoxFB.CreateSlicesVector(builder, sliceoffsets)
    ColorBoxFB.StartColorBoxFB(builder)
    ColorBoxFB.AddId(builder, id)
    ColorBoxFB.AddName(builder, name)
    ColorBoxFB.AddPatch(builder, patch)
    ColorBoxFB.AddTags(builder, tags)
    ColorBoxFB.AddSlices(builder, slices)
    ColorBoxFB.EndColorBoxFB(builder)

  // ** FromFB

  static member FromFB(fb: ColorBoxFB) : Either<IrisError,ColorBoxD> =
    either {
      let! tags = IOBox.ParseTagsFB fb
      let! slices = IOBox.ParseSlicesFB fb
      return { Id     = Id fb.Id
               Name   = fb.Name
               Patch  = Id fb.Patch
               Tags   = tags
               Slices = slices }
    }

  // ** ToBytes

  member self.ToBytes() : Binary.Buffer = Binary.buildBuffer self

  // ** FromColors

  static member FromColors(bytes: Binary.Buffer) : Either<IrisError,ColorBoxD> =
    Binary.createBuffer bytes
    |> ColorBoxFB.GetRootAsColorBoxFB
    |> ColorBoxD.FromFB

// * ColorSliceD

//   ____      _            ____  _ _
//  / ___|___ | | ___  _ __/ ___|| (_) ___ ___
// | |   / _ \| |/ _ \| '__\___ \| | |/ __/ _ \
// | |__| (_) | | (_) | |   ___) | | | (_|  __/
//  \____\___/|_|\___/|_|  |____/|_|_|\___\___|

and ColorSliceD =
  { Index: Index
  ; Value: ColorSpace }

  // ** Create

  static member Create (idx: Index) (value: ColorSpace) =
    { Index = idx
      Value = value }

  // ** ToOffset

  //  ____  _
  // | __ )(_)_ __   __ _ _ __ _   _
  // |  _ \| | '_ \ / _` | '__| | | |
  // | |_) | | | | | (_| | |  | |_| |
  // |____/|_|_| |_|\__,_|_|   \__, |
  //                           |___/

  member self.ToOffset(builder: FlatBufferBuilder) =
    let offset = self.Value.ToOffset(builder)
    ColorSliceFB.StartColorSliceFB(builder)
    ColorSliceFB.AddIndex(builder, self.Index)
    ColorSliceFB.AddValue(builder, offset)
    ColorSliceFB.EndColorSliceFB(builder)

  // ** FromFB

  static member FromFB(fb: ColorSliceFB) : Either<IrisError,ColorSliceD> =
    Either.tryWith ParseError "ColorSliceD" <| fun _ ->
#if FABLE_COMPILER
      match fb.Value |> ColorSpace.FromFB with
      | Right color             -> { Index = fb.Index; Value = color }
      | Left (ParseError error) -> failwith error
      | Left error ->
        failwithf "Unexpected error: %A" error
#else
      let nullable = fb.Value
      if nullable.HasValue then
        match ColorSpace.FromFB nullable.Value with
        | Right color             -> { Index = fb.Index; Value = color }
        | Left (ParseError error) -> failwith error
        | Left error ->
          failwithf "Unexpected error: %A" error
      else
        failwith "Cannot parse empty ColorSpaceFB"
#endif

  // ** ToColors

  member self.ToColors() : Binary.Buffer = Binary.buildBuffer self

  // ** FromColors

  static member FromColors(bytes: Binary.Buffer) : Either<IrisError,ColorSliceD> =
    Binary.createBuffer bytes
    |> ColorSliceFB.GetRootAsColorSliceFB
    |> ColorSliceD.FromFB

  // ** ToYamlObject

  // __   __              _
  // \ \ / /_ _ _ __ ___ | |
  //  \ V / _` | '_ ` _ \| |
  //   | | (_| | | | | | | |
  //   |_|\__,_|_| |_| |_|_|

<<<<<<< HEAD
#if FABLE_COMPILER
#else
=======
  #if !JAVASCRIPT

>>>>>>> 07120c95
  member self.ToYamlObject() =
    SliceYaml.ColorSlice(self.Index, Yaml.toYaml self.Value)

  // ** FromYamlObject

  static member FromYamlObject(yaml: SliceYaml) =
    match yaml.SliceType with
    | "ColorSlice" -> yaml.ToColorSliceD()
    | x ->
      sprintf "Cannot parse %s as ColorSlice" x
      |> ParseError
      |> Either.fail

  #endif

// * StringBoxD

//  ____  _        _             ____
// / ___|| |_ _ __(_)_ __   __ _| __ )  _____  __
// \___ \| __| '__| | '_ \ / _` |  _ \ / _ \ \/ /
//  ___) | |_| |  | | | | | (_| | |_) | (_) >  <
// |____/ \__|_|  |_|_| |_|\__, |____/ \___/_/\_\
//                         |___/

and StringBoxD =
  { Id         : Id
  ; Name       : string
  ; Patch      : Id
  ; Tags       : Tag array
  ; StringType : StringType
  ; FileMask   : FileMask
  ; MaxChars   : MaxChars
  ; Slices     : StringSliceD array }

  // ** ToOffset

  //  ____  _
  // | __ )(_)_ __   __ _ _ __ _   _
  // |  _ \| | '_ \ / _` | '__| | | |
  // | |_) | | | | | (_| | |  | |_| |
  // |____/|_|_| |_|\__,_|_|   \__, |
  //                           |___/

  member self.ToOffset(builder: FlatBufferBuilder) =
    let id = string self.Id |> builder.CreateString
    let name = self.Name |> builder.CreateString
    let patch = string self.Patch |> builder.CreateString
    let tipe = self.StringType.ToOffset(builder)
    let mask = self.FileMask |> Option.map builder.CreateString
    let tagoffsets = Array.map builder.CreateString self.Tags
    let sliceoffsets = Array.map (Binary.toOffset builder) self.Slices
    let tags = StringBoxFB.CreateTagsVector(builder, tagoffsets)
    let slices = StringBoxFB.CreateSlicesVector(builder, sliceoffsets)

    StringBoxFB.StartStringBoxFB(builder)
    StringBoxFB.AddId(builder, id)
    StringBoxFB.AddName(builder, name)
    StringBoxFB.AddPatch(builder, patch)
    StringBoxFB.AddTags(builder, tags)
    StringBoxFB.AddStringType(builder, tipe)

    Option.map (fun mask -> StringBoxFB.AddFileMask(builder, mask)) mask |> ignore

    StringBoxFB.AddMaxChars(builder, self.MaxChars)
    StringBoxFB.AddSlices(builder, slices)
    StringBoxFB.EndStringBoxFB(builder)

  // ** FromFB

  static member FromFB(fb: StringBoxFB) : Either<IrisError,StringBoxD> =
    either {
      let mask = if isNull fb.FileMask then None else Some fb.FileMask
      let! tags = IOBox.ParseTagsFB fb
      let! slices = IOBox.ParseSlicesFB fb
      let! tipe = StringType.FromFB fb.StringType

      return { Id         = Id fb.Id
               Name       = fb.Name
               Patch      = Id fb.Patch
               Tags       = tags
               StringType = tipe
               FileMask   = mask
               MaxChars   = fb.MaxChars
               Slices     = slices }
    }

  // ** ToBytes

  member self.ToBytes() : Binary.Buffer = Binary.buildBuffer self

  // ** FromStrings

  static member FromStrings(bytes: Binary.Buffer) : Either<IrisError,StringBoxD> =
    Binary.createBuffer bytes
    |> StringBoxFB.GetRootAsStringBoxFB
    |> StringBoxD.FromFB

// * StringSliceD

//  ____  _        _             ____  _ _
// / ___|| |_ _ __(_)_ __   __ _/ ___|| (_) ___ ___
// \___ \| __| '__| | '_ \ / _` \___ \| | |/ __/ _ \
//  ___) | |_| |  | | | | | (_| |___) | | | (_|  __/
// |____/ \__|_|  |_|_| |_|\__, |____/|_|_|\___\___|
//                         |___/

and StringSliceD =
  { Index : Index
  ; Value : string }

  // ** Create

  static member Create (idx: Index) (value: string) =
    { Index = idx
      Value = value }

  // ** ToOffset

  //  ____  _
  // | __ )(_)_ __   __ _ _ __ _   _
  // |  _ \| | '_ \ / _` | '__| | | |
  // | |_) | | | | | (_| | |  | |_| |
  // |____/|_|_| |_|\__,_|_|   \__, |
  //                           |___/

  member self.ToOffset(builder: FlatBufferBuilder) =
    let value = builder.CreateString self.Value
    StringSliceFB.StartStringSliceFB(builder)
    StringSliceFB.AddIndex(builder, self.Index)
    StringSliceFB.AddValue(builder, value)
    StringSliceFB.EndStringSliceFB(builder)

  // ** FromFB

  static member FromFB(fb: StringSliceFB) : Either<IrisError,StringSliceD> =
    Either.tryWith ParseError "StringSliceD" <| fun _ ->
      { Index = fb.Index
        Value = fb.Value }

  // ** ToStrings

  member self.ToStrings() : Binary.Buffer = Binary.buildBuffer self

  // ** FromStrings

  static member FromStrings(bytes: Binary.Buffer) : Either<IrisError,StringSliceD> =
    Binary.createBuffer bytes
    |> StringSliceFB.GetRootAsStringSliceFB
    |> StringSliceD.FromFB

  // ** ToYamlObject

  // __   __              _
  // \ \ / /_ _ _ __ ___ | |
  //  \ V / _` | '_ ` _ \| |
  //   | | (_| | | | | | | |
  //   |_|\__,_|_| |_| |_|_|

<<<<<<< HEAD
#if FABLE_COMPILER
#else
=======
  #if !JAVASCRIPT
>>>>>>> 07120c95

  member self.ToYamlObject() =
    SliceYaml.StringSlice(self.Index, self.Value)

  // ** FromYamlObject

  static member FromYamlObject(yaml: SliceYaml) =
    match yaml.SliceType with
    | "StringSlice" -> yaml.ToStringSliceD()
    | x ->
      sprintf "Cannot parse %s as StringSlice" x
      |> ParseError
      |> Either.fail

  #endif

// ** CompoundBoxD

//   ____                                            _ ____
//  / ___|___  _ __ ___  _ __   ___  _   _ _ __   __| | __ )  _____  __
// | |   / _ \| '_ ` _ \| '_ \ / _ \| | | | '_ \ / _` |  _ \ / _ \ \/ /
// | |__| (_) | | | | | | |_) | (_) | |_| | | | | (_| | |_) | (_) >  <
//  \____\___/|_| |_| |_| .__/ \___/ \__,_|_| |_|\__,_|____/ \___/_/\_\
//                      |_|

and CompoundBoxD =
  { Id         : Id
  ; Name       : string
  ; Patch      : Id
  ; Tags       : Tag   array
  ; Slices     : CompoundSliceD array }

  // ** ToOffset

  //  ____  _
  // | __ )(_)_ __   __ _ _ __ _   _
  // |  _ \| | '_ \ / _` | '__| | | |
  // | |_) | | | | | (_| | |  | |_| |
  // |____/|_|_| |_|\__,_|_|   \__, |
  //                           |___/

  member self.ToOffset(builder: FlatBufferBuilder) =
    let id = string self.Id |> builder.CreateString
    let name = self.Name |> builder.CreateString
    let patch = string self.Patch |> builder.CreateString
    let tagoffsets = Array.map builder.CreateString self.Tags
    let sliceoffsets = Array.map (Binary.toOffset builder) self.Slices
    let tags = CompoundBoxFB.CreateTagsVector(builder, tagoffsets)
    let slices = CompoundBoxFB.CreateSlicesVector(builder, sliceoffsets)
    CompoundBoxFB.StartCompoundBoxFB(builder)
    CompoundBoxFB.AddId(builder, id)
    CompoundBoxFB.AddName(builder, name)
    CompoundBoxFB.AddPatch(builder, patch)
    CompoundBoxFB.AddTags(builder, tags)
    CompoundBoxFB.AddSlices(builder, slices)
    CompoundBoxFB.EndCompoundBoxFB(builder)

  // ** FromFB

  static member FromFB(fb: CompoundBoxFB) : Either<IrisError,CompoundBoxD> =
    either {
      let! tags = IOBox.ParseTagsFB fb
      let! slices = IOBox.ParseSlicesFB fb

      return { Id     = Id fb.Id
               Name   = fb.Name
               Patch  = Id fb.Patch
               Tags   = tags
               Slices = slices }
    }

  // ** ToBytes

  member self.ToBytes() : Binary.Buffer = Binary.buildBuffer self

  // ** FromCompounds

  static member FromCompounds(bytes: Binary.Buffer) : Either<IrisError,CompoundBoxD> =
    Binary.createBuffer bytes
    |> CompoundBoxFB.GetRootAsCompoundBoxFB
    |> CompoundBoxD.FromFB

// * CompoundSliceD

//   ____                                            _ ____  _ _
//  / ___|___  _ __ ___  _ __   ___  _   _ _ __   __| / ___|| (_) ___ ___
// | |   / _ \| '_ ` _ \| '_ \ / _ \| | | | '_ \ / _` \___ \| | |/ __/ _ \
// | |__| (_) | | | | | | |_) | (_) | |_| | | | | (_| |___) | | | (_|  __/
//  \____\___/|_| |_| |_| .__/ \___/ \__,_|_| |_|\__,_|____/|_|_|\___\___|
//                      |_|

and CompoundSliceD =
  { Index      : Index
  ; Value      : IOBox array }

  // ** Create

  static member Create (idx: Index) (value: IOBox array) =
    { Index = idx
      Value = value }

  // ** ToOffset

  //  ____  _
  // | __ )(_)_ __   __ _ _ __ _   _
  // |  _ \| | '_ \ / _` | '__| | | |
  // | |_) | | | | | (_| | |  | |_| |
  // |____/|_|_| |_|\__,_|_|   \__, |
  //                           |___/

  member self.ToOffset(builder: FlatBufferBuilder) =
    let ioboxoffsets = Array.map (Binary.toOffset builder) self.Value
    let ioboxes = CompoundSliceFB.CreateValueVector(builder, ioboxoffsets)
    CompoundSliceFB.StartCompoundSliceFB(builder)
    CompoundSliceFB.AddIndex(builder, self.Index)
    CompoundSliceFB.AddValue(builder, ioboxes)
    CompoundSliceFB.EndCompoundSliceFB(builder)

  // ** FromFB

  static member FromFB(fb: CompoundSliceFB) : Either<IrisError,CompoundSliceD> =
    either {
      let! ioboxes =
        let arr = Array.zeroCreate fb.ValueLength
        Array.fold
          (fun (m: Either<IrisError,int * IOBox array>) _ -> either {
              let! (i, arr) = m

  #if FABLE_COMPILER
              let! iobox = i |> fb.Value |> IOBox.FromFB
  #else
              let! iobox =
                let nullable = fb.Value(i)
                if nullable.HasValue then
                  nullable.Value
                  |> IOBox.FromFB
                else
                  "Could not parse empty IOBoxFB"
                  |> ParseError
                  |> Either.fail
  #endif

              arr.[i] <- iobox
              return (i + 1, arr)
            })
          (Right (0, arr))
          arr
        |> Either.map snd

      return { Index = fb.Index
               Value = ioboxes }
    }

  // ** ToCompounds

  member self.ToCompounds() : Binary.Buffer = Binary.buildBuffer self

  // ** FromCompounds

  static member FromCompounds(bytes: Binary.Buffer) : Either<IrisError,CompoundSliceD> =
    Binary.createBuffer bytes
    |> CompoundSliceFB.GetRootAsCompoundSliceFB
    |> CompoundSliceD.FromFB

  // ** ToYamlObject

  // __   __              _
  // \ \ / /_ _ _ __ ___ | |
  //  \ V / _` | '_ ` _ \| |
  //   | | (_| | | | | | | |
  //   |_|\__,_|_| |_| |_|_|

<<<<<<< HEAD
#if FABLE_COMPILER
#else
=======
  #if !JAVASCRIPT

>>>>>>> 07120c95
  member self.ToYamlObject() =
    SliceYaml.CompoundSlice(self.Index, Array.map Yaml.toYaml self.Value)

  // ** FromYamlObject

  static member FromYamlObject(yaml: SliceYaml) =
    match yaml.SliceType with
    | "CompoundSlice" -> yaml.ToCompoundSliceD()
    | x ->
      sprintf "Could not parse %s as CompoundSlice" x
      |> ParseError
      |> Either.fail

  #endif

// * Slice

//  ____  _ _
// / ___|| (_) ___ ___
// \___ \| | |/ __/ _ \
//  ___) | | | (_|  __/
// |____/|_|_|\___\___|

and Slice =
  | StringSlice   of StringSliceD
  | IntSlice      of IntSliceD
  | FloatSlice    of FloatSliceD
  | DoubleSlice   of DoubleSliceD
  | BoolSlice     of BoolSliceD
  | ByteSlice     of ByteSliceD
  | EnumSlice     of EnumSliceD
  | ColorSlice    of ColorSliceD
  | CompoundSlice of CompoundSliceD

  // ** Index

  member self.Index
    with get () =
      match self with
      | StringSlice   data -> data.Index
      | IntSlice      data -> data.Index
      | FloatSlice    data -> data.Index
      | DoubleSlice   data -> data.Index
      | BoolSlice     data -> data.Index
      | ByteSlice     data -> data.Index
      | EnumSlice     data -> data.Index
      | ColorSlice    data -> data.Index
      | CompoundSlice data -> data.Index

  // ** Value

  member self.Value
    with get () =
      match self with
      | StringSlice   data -> data.Value :> obj
      | IntSlice      data -> data.Value :> obj
      | FloatSlice    data -> data.Value :> obj
      | DoubleSlice   data -> data.Value :> obj
      | BoolSlice     data -> data.Value :> obj
      | ByteSlice     data -> data.Value :> obj
      | EnumSlice     data -> data.Value :> obj
      | ColorSlice    data -> data.Value :> obj
      | CompoundSlice data -> data.Value :> obj

  // ** StringValue

  member self.StringValue
    with get () =
      match self with
      | StringSlice data -> Some data.Value
      | _                -> None

  // ** StringData

  member self.StringData
    with get () =
      match self with
      | StringSlice data -> Some data
      | _                -> None

  // ** IntValue

  member self.IntValue
    with get () =
      match self with
      | IntSlice data -> Some data.Value
      | _             -> None

  // ** IntData

  member self.IntData
    with get () =
      match self with
      | IntSlice data -> Some data
      | _             -> None

  // ** FloatValue

  member self.FloatValue
    with get () =
      match self with
      | FloatSlice data -> Some data.Value
      | _               -> None

  // ** FloatData

  member self.FloatData
    with get () =
      match self with
      | FloatSlice data -> Some data
      | _               -> None

  // ** DoubleValue

  member self.DoubleValue
    with get () =
      match self with
      | DoubleSlice data -> Some data.Value
      | _                -> None

  // ** DoubleData

  member self.DoubleData
    with get () =
      match self with
      | DoubleSlice data -> Some data
      | _                -> None

  // ** BoolValue

  member self.BoolValue
    with get () =
      match self with
      | BoolSlice data -> Some data.Value
      | _              -> None

  // ** BoolData

  member self.BoolData
    with get () =
      match self with
      | BoolSlice data -> Some data
      | _              -> None

  // ** ByteValue

  member self.ByteValue
    with get () =
      match self with
      | ByteSlice data -> Some data.Value
      | _              -> None

  // ** ByteData

  member self.ByteData
    with get () =
      match self with
      | ByteSlice data -> Some data
      | _              -> None

  // ** EnumValue

  member self.EnumValue
    with get () =
      match self with
      | EnumSlice data -> Some data.Value
      | _              -> None

  // ** EnumData

  member self.EnumData
    with get () =
      match self with
      | EnumSlice data -> Some data
      | _              -> None

  // ** ColorValue

  member self.ColorValue
    with get () =
      match self with
      | ColorSlice data -> Some data.Value
      | _               -> None

  // ** ColorData

  member self.ColorData
    with get () =
      match self with
      | ColorSlice data -> Some data
      | _               -> None

  // ** CompoundValue

  member self.CompoundValue
    with get () =
      match self with
      | CompoundSlice data -> Some data.Value
      | _                  -> None

  // ** CompoundData

  member self.CompoundData
    with get () =
      match self with
      | CompoundSlice data -> Some data
      | _                  -> None

  // ** ToOffset

  //  ____  _
  // | __ )(_)_ __   __ _ _ __ _   _
  // |  _ \| | '_ \ / _` | '__| | | |
  // | |_) | | | | | (_| | |  | |_| |
  // |____/|_|_| |_|\__,_|_|   \__, |
  //                           |___/

  member self.ToOffset(builder: FlatBufferBuilder) =
    let build tipe (offset: Offset<_>) =
      SliceFB.StartSliceFB(builder)
      SliceFB.AddSliceType(builder, tipe)
#if FABLE_COMPILER
      SliceFB.AddSlice(builder, offset)
#else
      SliceFB.AddSlice(builder, offset.Value)
#endif
      SliceFB.EndSliceFB(builder)

    match self with
    | StringSlice   data -> data.ToOffset(builder) |> build SliceTypeFB.StringSliceFB
    | IntSlice      data -> data.ToOffset(builder) |> build SliceTypeFB.IntSliceFB
    | FloatSlice    data -> data.ToOffset(builder) |> build SliceTypeFB.FloatSliceFB
    | DoubleSlice   data -> data.ToOffset(builder) |> build SliceTypeFB.DoubleSliceFB
    | BoolSlice     data -> data.ToOffset(builder) |> build SliceTypeFB.BoolSliceFB
    | ByteSlice     data -> data.ToOffset(builder) |> build SliceTypeFB.ByteSliceFB
    | EnumSlice     data -> data.ToOffset(builder) |> build SliceTypeFB.EnumSliceFB
    | ColorSlice    data -> data.ToOffset(builder) |> build SliceTypeFB.ColorSliceFB
    | CompoundSlice data -> data.ToOffset(builder) |> build SliceTypeFB.CompoundSliceFB

  // ** FromFB

  static member FromFB(fb: SliceFB) : Either<IrisError,Slice>  =
    match fb.SliceType with
#if FABLE_COMPILER
    | x when x = SliceTypeFB.StringSliceFB ->
      StringSliceFB.Create()
      |> fb.Slice
      |> StringSliceD.FromFB
      |> Either.map StringSlice

    | x when x = SliceTypeFB.IntSliceFB ->
      IntSliceFB.Create()
      |> fb.Slice
      |> IntSliceD.FromFB
      |> Either.map IntSlice

    | x when x = SliceTypeFB.FloatSliceFB ->
      FloatSliceFB.Create()
      |> fb.Slice
      |> FloatSliceD.FromFB
      |> Either.map FloatSlice

    | x when x = SliceTypeFB.DoubleSliceFB ->
      DoubleSliceFB.Create()
      |> fb.Slice
      |> DoubleSliceD.FromFB
      |> Either.map DoubleSlice

    | x when x = SliceTypeFB.BoolSliceFB ->
      BoolSliceFB.Create()
      |> fb.Slice
      |> BoolSliceD.FromFB
      |> Either.map BoolSlice

    | x when x = SliceTypeFB.ByteSliceFB ->
      ByteSliceFB.Create()
      |> fb.Slice
      |> ByteSliceD.FromFB
      |> Either.map ByteSlice

    | x when x = SliceTypeFB.EnumSliceFB ->
      EnumSliceFB.Create()
      |> fb.Slice
      |> EnumSliceD.FromFB
      |> Either.map EnumSlice

    | x when x = SliceTypeFB.ColorSliceFB ->
      ColorSliceFB.Create()
      |> fb.Slice
      |> ColorSliceD.FromFB
      |> Either.map ColorSlice

    | x when x = SliceTypeFB.CompoundSliceFB ->
      CompoundSliceFB.Create()
      |> fb.Slice
      |> CompoundSliceD.FromFB
      |> Either.map CompoundSlice

    | x ->
      sprintf "Could not parse slice. Unknown slice type %A" x
      |> ParseError
      |> Either.fail

#else

    | SliceTypeFB.StringSliceFB   ->
      let slice = fb.Slice<StringSliceFB>()
      if slice.HasValue then
        slice.Value
        |> StringSliceD.FromFB
        |> Either.map StringSlice
      else
        "Could not parse StringSlice"
        |> ParseError
        |> Either.fail

    | SliceTypeFB.IntSliceFB      ->
      let slice = fb.Slice<IntSliceFB>()
      if slice.HasValue then
        slice.Value
        |> IntSliceD.FromFB
        |> Either.map IntSlice
      else
        "Could not parse IntSlice"
        |> ParseError
        |> Either.fail

    | SliceTypeFB.FloatSliceFB    ->
      let slice = fb.Slice<FloatSliceFB>()
      if slice.HasValue then
        slice.Value
        |> FloatSliceD.FromFB
        |> Either.map FloatSlice
      else
        "Could not parse FloatSlice"
        |> ParseError
        |> Either.fail

    | SliceTypeFB.DoubleSliceFB   ->
      let slice = fb.Slice<DoubleSliceFB>()
      if slice.HasValue then
        slice.Value
        |> DoubleSliceD.FromFB
        |> Either.map DoubleSlice
      else
        "Could not parse DoubleSlice"
        |> ParseError
        |> Either.fail

    | SliceTypeFB.BoolSliceFB     ->
      let slice = fb.Slice<BoolSliceFB>()
      if slice.HasValue then
        slice.Value
        |> BoolSliceD.FromFB
        |> Either.map BoolSlice
      else
        "Could not parse BoolSlice"
        |> ParseError
        |> Either.fail

    | SliceTypeFB.ByteSliceFB     ->
      let slice = fb.Slice<ByteSliceFB>()
      if slice.HasValue then
        slice.Value
        |> ByteSliceD.FromFB
        |> Either.map ByteSlice
      else
        "Could not parse ByteSlice"
        |> ParseError
        |> Either.fail

    | SliceTypeFB.EnumSliceFB     ->
      let slice = fb.Slice<EnumSliceFB>()
      if slice.HasValue then
        slice.Value
        |> EnumSliceD.FromFB
        |> Either.map EnumSlice
      else
        "Could not parse EnumSlice"
        |> ParseError
        |> Either.fail

    | SliceTypeFB.ColorSliceFB    ->
      let slice = fb.Slice<ColorSliceFB>()
      if slice.HasValue then
        slice.Value
        |> ColorSliceD.FromFB
        |> Either.map ColorSlice
      else
        "Could not parse ColorSlice"
        |> ParseError
        |> Either.fail

    | SliceTypeFB.CompoundSliceFB ->
      let slice = fb.Slice<CompoundSliceFB>()
      if slice.HasValue then
        slice.Value
        |> CompoundSliceD.FromFB
        |> Either.map CompoundSlice
      else
        "Could not parse CompoundSlice"
        |> ParseError
        |> Either.fail

    | x ->
      sprintf "Cannot parse slice. Unknown slice type: %A" x
      |> ParseError
      |> Either.fail

#endif

  // ** ToBytes

  member self.ToBytes() : Binary.Buffer = Binary.buildBuffer self

  // ** FromBytes

  static member FromBytes(bytes: Binary.Buffer) : Either<IrisError,Slice> =
    Binary.createBuffer bytes
    |> SliceFB.GetRootAsSliceFB
    |> Slice.FromFB

<<<<<<< HEAD
#if FABLE_COMPILER
#else
=======
  // ** ToYaml

  #if !JAVASCRIPT
>>>>>>> 07120c95

  member self.ToYaml(serializer: Serializer) =
    let yaml =
      match self with
      | StringSlice slice ->
        SliceYaml.StringSlice(slice.Index, slice.Value)

      | IntSlice slice ->
        SliceYaml.IntSlice(slice.Index, slice.Value)

      | FloatSlice slice ->
        SliceYaml.FloatSlice(slice.Index, slice.Value)

      | DoubleSlice slice ->
        SliceYaml.DoubleSlice(slice.Index, slice.Value)

      | BoolSlice slice ->
        SliceYaml.BoolSlice(slice.Index, slice.Value)

      | ByteSlice slice ->
        SliceYaml.ByteSlice(slice.Index, Convert.ToBase64String(slice.Value))

      | EnumSlice slice ->
        SliceYaml.EnumSlice(slice.Index, Yaml.toYaml slice.Value)

      | ColorSlice slice ->
        SliceYaml.ColorSlice(slice.Index, Yaml.toYaml slice.Value)

      | CompoundSlice slice ->
        let ioboxes = Array.map Yaml.toYaml slice.Value
        SliceYaml.CompoundSlice(self.Index, ioboxes)

    serializer.Serialize yaml

  // ** FromYaml

  static member FromYaml(str: string) =
    let serializer = new Serializer()
    let yaml = serializer.Deserialize<SliceYaml>(str)

    match yaml.SliceType with
    | "StringSlice"   -> yaml.ToStringSliceD()   |> Either.map StringSlice
    | "IntSlice"      -> yaml.ToIntSliceD()      |> Either.map IntSlice
    | "FloatSlice"    -> yaml.ToFloatSliceD()    |> Either.map FloatSlice
    | "DoubleSlice"   -> yaml.ToDoubleSliceD()   |> Either.map DoubleSlice
    | "BoolSlice"     -> yaml.ToBoolSliceD()     |> Either.map BoolSlice
    | "ByteSlice"     -> yaml.ToByteSliceD()     |> Either.map ByteSlice
    | "EnumSlice"     -> yaml.ToEnumSliceD()     |> Either.map EnumSlice
    | "ColorSlice"    -> yaml.ToColorSliceD()    |> Either.map ColorSlice
    | "CompoundSlice" -> yaml.ToCompoundSliceD() |> Either.map CompoundSlice
    | x ->
      sprintf "Cannot parse slice type: %s" x
      |> ParseError
      |> Either.fail

  #endif

// * Slices

//  ____  _ _
// / ___|| (_) ___ ___  ___
// \___ \| | |/ __/ _ \/ __|
//  ___) | | | (_|  __/\__ \
// |____/|_|_|\___\___||___/

and Slices =
  | StringSlices   of StringSliceD   array
  | IntSlices      of IntSliceD      array
  | FloatSlices    of FloatSliceD    array
  | DoubleSlices   of DoubleSliceD   array
  | BoolSlices     of BoolSliceD     array
  | ByteSlices     of ByteSliceD     array
  | EnumSlices     of EnumSliceD     array
  | ColorSlices    of ColorSliceD    array
  | CompoundSlices of CompoundSliceD array

  // ** IsString

  member self.IsString
    with get () =
      match self with
      | StringSlices _ -> true
      |              _ -> false

  // ** IsInt

  member self.IsInt
    with get () =
      match self with
      | IntSlices _ -> true
      |           _ -> false

  // ** IsFloat

  member self.IsFloat
    with get () =
      match self with
      | FloatSlices _ -> true
      |           _ -> false

  // ** IsDouble

  member self.IsDouble
    with get () =
      match self with
      | DoubleSlices _ -> true
      |              _ -> false

  // ** IsBool

  member self.IsBool
    with get () =
      match self with
      | BoolSlices _ -> true
      |            _ -> false

  // ** IsByte

  member self.IsByte
    with get () =
      match self with
      | ByteSlices _ -> true
      |            _ -> false

  // ** IsEnum

  member self.IsEnum
    with get () =
      match self with
      | EnumSlices _ -> true
      |            _ -> false

  // ** IsColor

  member self.IsColor
    with get () =
      match self with
      | ColorSlices _ -> true
      |             _ -> false

  // ** IsCompound

  member self.IsCompound
    with get () =
      match self with
      | CompoundSlices _ -> true
      |                _ -> false

  // ** Item

  //  ___ _
  // |_ _| |_ ___ _ __ ___
  //  | || __/ _ \ '_ ` _ \
  //  | || ||  __/ | | | | |
  // |___|\__\___|_| |_| |_|

  member self.Item (idx: int) =
    match self with
    | StringSlices    arr -> StringSlice   arr.[idx]
    | IntSlices       arr -> IntSlice      arr.[idx]
    | FloatSlices     arr -> FloatSlice    arr.[idx]
    | DoubleSlices    arr -> DoubleSlice   arr.[idx]
    | BoolSlices      arr -> BoolSlice     arr.[idx]
    | ByteSlices      arr -> ByteSlice     arr.[idx]
    | EnumSlices      arr -> EnumSlice     arr.[idx]
    | ColorSlices     arr -> ColorSlice    arr.[idx]
    | CompoundSlices  arr -> CompoundSlice arr.[idx]

  // ** At

  member self.At (idx: int) = self.Item idx

  // ** Map

  //  __  __
  // |  \/  | __ _ _ __
  // | |\/| |/ _` | '_ \
  // | |  | | (_| | |_) |
  // |_|  |_|\__,_| .__/
  //              |_|

  member self.Map (f: Slice -> 'a) : 'a array =
    match self with
    | StringSlices    arr -> Array.map (StringSlice   >> f) arr
    | IntSlices       arr -> Array.map (IntSlice      >> f) arr
    | FloatSlices     arr -> Array.map (FloatSlice    >> f) arr
    | DoubleSlices    arr -> Array.map (DoubleSlice   >> f) arr
    | BoolSlices      arr -> Array.map (BoolSlice     >> f) arr
    | ByteSlices      arr -> Array.map (ByteSlice     >> f) arr
    | EnumSlices      arr -> Array.map (EnumSlice     >> f) arr
    | ColorSlices     arr -> Array.map (ColorSlice    >> f) arr
    | CompoundSlices  arr -> Array.map (CompoundSlice >> f) arr

  //  _   _      _
  // | | | | ___| |_ __   ___ _ __ ___
  // | |_| |/ _ \ | '_ \ / _ \ '__/ __|
  // |  _  |  __/ | |_) |  __/ |  \__ \
  // |_| |_|\___|_| .__/ \___|_|  |___/
  //              |_|

  // ** CreateString

  member __.CreateString (idx: Index) (value: string) =
    StringSlice { Index = idx; Value = value }

  // ** CreateInt

  member __.CreateInt (idx: Index) (value: int) =
    IntSlice { Index = idx; Value = value }

  // ** CreateFloat

  member __.CreateFloat (idx: Index) (value: float) =
    FloatSlice { Index = idx; Value = value }

  // ** CreateDouble

  member __.CreateDouble (idx: Index) (value: double) =
    DoubleSlice { Index = idx; Value = value }

  // ** CreateBool

  member __.CreateBool (idx: Index) (value: bool) =
    BoolSlice { Index = idx; Value = value }

  // ** CreateByte

  member __.CreateByte (idx: Index) (value: Binary.Buffer) =
    ByteSlice { Index = idx; Value = value }

  // ** CreateEnum

  member __.CreateEnum (idx: Index) (value: Property) =
    EnumSlice { Index = idx; Value = value }

  // ** CreateColor

  member __.CreateColor (idx: Index) (value: ColorSpace) =
    ColorSlice { Index = idx; Value = value }

  // ** CreateCompound

  member __.CreateCompound (idx: Index) (value: IOBox array) =
    CompoundSlice { Index = idx; Value = value }

// * PinType

//  ____  _     _____
// |  _ \(_)_ _|_   _|   _ _ __   ___
// | |_) | | '_ \| || | | | '_ \ / _ \
// |  __/| | | | | || |_| | |_) |  __/
// |_|   |_|_| |_|_| \__, | .__/ \___| 4 IOBox Plugins
//                   |___/|_|

#if FABLE_COMPILER

[<StringEnum>]
type PinType =
  | [<CompiledName("ValuePin")>]    ValuePin
  | [<CompiledName("StringPin")>]   StringPin
  | [<CompiledName("ColorPin")>]    ColorPin
  | [<CompiledName("EnumPin")>]     EnumPin
  | [<CompiledName("NodePin")>]     NodePin
  | [<CompiledName("BytePin")>]     BytePin
  | [<CompiledName("CompoundPin")>] CompoundPin


// * IOBox Utils Module

//  _   _ _   _ _
// | | | | |_(_) |___
// | | | | __| | / __|
// | |_| | |_| | \__ \
//  \___/ \__|_|_|___/

[<AutoOpen>]
module IOBoxUtils =

  let getType = function
    | IntBox _ | FloatBox  _ | DoubleBox _ | BoolBox _ -> ValuePin
    | StringBox                                      _ -> StringPin
    | ByteBox                                        _ -> BytePin
    | EnumBox                                        _ -> EnumPin
    | ColorBox                                       _ -> ColorPin
    | Compound                                       _ -> CompoundPin

#endif<|MERGE_RESOLUTION|>--- conflicted
+++ resolved
@@ -1,12 +1,8 @@
 namespace Iris.Core
 
-<<<<<<< HEAD
+// * Imports
+
 #if FABLE_COMPILER
-=======
-// * Imports
-
-#if JAVASCRIPT
->>>>>>> 07120c95
 
 open Fable.Core
 open Iris.Core.FlatBuffers
@@ -188,13 +184,9 @@
     | IP        -> StringTypeFB.IPFB
 
 
-<<<<<<< HEAD
-#if FABLE_COMPILER
-=======
 // * SliceYaml
->>>>>>> 07120c95
-
-#if !JAVASCRIPT
+
+#if !FABLE_COMPILER
 
 //  ____  _ _        __   __              _
 // / ___|| (_) ___ __\ \ / /_ _ _ __ ___ | |
@@ -938,12 +930,8 @@
   //   | | (_| | | | | | | |
   //   |_|\__,_|_| |_| |_|_|
 
-  #if !JAVASCRIPT
-
-<<<<<<< HEAD
 #if !FABLE_COMPILER
-=======
->>>>>>> 07120c95
+
   member self.ToYamlObject() =
     let yaml = new IOBoxYaml()
     match self with
@@ -1102,11 +1090,7 @@
   // ** ParseSlicesFB
   // *** JS
 
-<<<<<<< HEAD
 #if FABLE_COMPILER
-=======
-  #if JAVASCRIPT
->>>>>>> 07120c95
 
   static member inline ParseSlicesFB< ^a, ^b, ^t when ^t : (static member FromFB : ^a -> Either<IrisError, ^t>)
                                                  and ^b : (member SlicesLength : int)
@@ -1172,14 +1156,10 @@
 
 #endif
 
-<<<<<<< HEAD
+  // ** FromYamlObject
+
 #if !FABLE_COMPILER
-=======
-  // ** FromYamlObject
-
-  #if !JAVASCRIPT
-
->>>>>>> 07120c95
+
   static member FromYamlObject(yml: IOBoxYaml) =
     try
       match yml.BoxType with
@@ -1345,7 +1325,7 @@
     serializer.Deserialize<IOBoxYaml>(str)
     |> IOBox.FromYamlObject
 
-  #endif
+#endif
 
 // * BoolBoxD
 
@@ -1475,13 +1455,8 @@
   //   | | (_| | | | | | | |
   //   |_|\__,_|_| |_| |_|_|
 
-<<<<<<< HEAD
-#if FABLE_COMPILER
-#else
-=======
-  #if !JAVASCRIPT
-
->>>>>>> 07120c95
+#if !FABLE_COMPILER
+
   member self.ToYamlObject() =
     SliceYaml.BoolSlice(self.Index, self.Value)
 
@@ -1495,7 +1470,7 @@
       |> ParseError
       |> Either.fail
 
-  #endif
+#endif
 
 // * IntBoxD
 
@@ -1635,13 +1610,8 @@
   //   | | (_| | | | | | | |
   //   |_|\__,_|_| |_| |_|_|
 
-<<<<<<< HEAD
-#if FABLE_COMPILER
-#else
-=======
-  #if !JAVASCRIPT
-
->>>>>>> 07120c95
+#if !FABLE_COMPILER
+
   member self.ToYamlObject() =
     SliceYaml.IntSlice(self.Index, self.Value)
 
@@ -1655,7 +1625,7 @@
       |> ParseError
       |> Either.fail
 
-  #endif
+#endif
 
 // * FloatBoxD
 
@@ -1799,13 +1769,8 @@
   //   | | (_| | | | | | | |
   //   |_|\__,_|_| |_| |_|_|
 
-<<<<<<< HEAD
-#if FABLE_COMPILER
-#else
-=======
-  #if !JAVASCRIPT
-
->>>>>>> 07120c95
+#if !FABLE_COMPILER
+
   member self.ToYamlObject() =
     SliceYaml.FloatSlice(self.Index, self.Value)
 
@@ -1819,7 +1784,7 @@
       |> ParseError
       |> Either.fail
 
-  #endif
+#endif
 
 // * DoubleBoxD
 
@@ -1962,13 +1927,8 @@
   //   | | (_| | | | | | | |
   //   |_|\__,_|_| |_| |_|_|
 
-<<<<<<< HEAD
-#if FABLE_COMPILER
-#else
-=======
-  #if !JAVASCRIPT
-
->>>>>>> 07120c95
+#if !FABLE_COMPILER
+
   member self.ToYamlObject() =
     SliceYaml.DoubleSlice(self.Index, self.Value)
 
@@ -1982,7 +1942,7 @@
       |> ParseError
       |> Either.fail
 
-  #endif
+#endif
 
 // * ByteBoxD
 
@@ -2139,13 +2099,8 @@
   //   | | (_| | | | | | | |
   //   |_|\__,_|_| |_| |_|_|
 
-<<<<<<< HEAD
-#if FABLE_COMPILER
-#else
-=======
-  #if !JAVASCRIPT
-
->>>>>>> 07120c95
+#if !FABLE_COMPILER
+
   member self.ToYamlObject() =
     SliceYaml.ByteSlice(self.Index,  Convert.ToBase64String self.Value)
 
@@ -2159,7 +2114,7 @@
       |> ParseError
       |> Either.fail
 
-  #endif
+#endif
 
   // ** ToOffset
 
@@ -2399,13 +2354,8 @@
   //   | | (_| | | | | | | |
   //   |_|\__,_|_| |_| |_|_|
 
-<<<<<<< HEAD
-#if FABLE_COMPILER
-#else
-=======
-  #if !JAVASCRIPT
-
->>>>>>> 07120c95
+#if !FABLE_COMPILER
+
   member self.ToYamlObject() =
     SliceYaml.EnumSlice(self.Index, Yaml.toYaml self.Value)
 
@@ -2419,7 +2369,7 @@
       |> ParseError
       |> Either.fail
 
-  #endif
+#endif
 
 // ** ColorBoxD
 
@@ -2560,13 +2510,8 @@
   //   | | (_| | | | | | | |
   //   |_|\__,_|_| |_| |_|_|
 
-<<<<<<< HEAD
-#if FABLE_COMPILER
-#else
-=======
-  #if !JAVASCRIPT
-
->>>>>>> 07120c95
+#if !FABLE_COMPILER
+
   member self.ToYamlObject() =
     SliceYaml.ColorSlice(self.Index, Yaml.toYaml self.Value)
 
@@ -2580,7 +2525,7 @@
       |> ParseError
       |> Either.fail
 
-  #endif
+#endif
 
 // * StringBoxD
 
@@ -2725,12 +2670,7 @@
   //   | | (_| | | | | | | |
   //   |_|\__,_|_| |_| |_|_|
 
-<<<<<<< HEAD
-#if FABLE_COMPILER
-#else
-=======
-  #if !JAVASCRIPT
->>>>>>> 07120c95
+#if !FABLE_COMPILER
 
   member self.ToYamlObject() =
     SliceYaml.StringSlice(self.Index, self.Value)
@@ -2745,7 +2685,7 @@
       |> ParseError
       |> Either.fail
 
-  #endif
+#endif
 
 // ** CompoundBoxD
 
@@ -2859,7 +2799,7 @@
           (fun (m: Either<IrisError,int * IOBox array>) _ -> either {
               let! (i, arr) = m
 
-  #if FABLE_COMPILER
+#if FABLE_COMPILER
               let! iobox = i |> fb.Value |> IOBox.FromFB
   #else
               let! iobox =
@@ -2871,7 +2811,7 @@
                   "Could not parse empty IOBoxFB"
                   |> ParseError
                   |> Either.fail
-  #endif
+#endif
 
               arr.[i] <- iobox
               return (i + 1, arr)
@@ -2903,13 +2843,8 @@
   //   | | (_| | | | | | | |
   //   |_|\__,_|_| |_| |_|_|
 
-<<<<<<< HEAD
-#if FABLE_COMPILER
-#else
-=======
-  #if !JAVASCRIPT
-
->>>>>>> 07120c95
+#if !FABLE_COMPILER
+
   member self.ToYamlObject() =
     SliceYaml.CompoundSlice(self.Index, Array.map Yaml.toYaml self.Value)
 
@@ -2923,7 +2858,7 @@
       |> ParseError
       |> Either.fail
 
-  #endif
+#endif
 
 // * Slice
 
@@ -3332,14 +3267,9 @@
     |> SliceFB.GetRootAsSliceFB
     |> Slice.FromFB
 
-<<<<<<< HEAD
-#if FABLE_COMPILER
-#else
-=======
   // ** ToYaml
 
-  #if !JAVASCRIPT
->>>>>>> 07120c95
+#if !FABLE_COMPILER
 
   member self.ToYaml(serializer: Serializer) =
     let yaml =
@@ -3395,7 +3325,7 @@
       |> ParseError
       |> Either.fail
 
-  #endif
+#endif
 
 // * Slices
 
