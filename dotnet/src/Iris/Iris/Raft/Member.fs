namespace Iris.Raft

open Iris.Core

#if FABLE_COMPILER

open Iris.Core.FlatBuffers
open Iris.Web.Core.FlatBufferTypes

#else

open System
open System.Net
open FlatBuffers
open Iris.Serialization.Raft

#endif

//  _   _           _      ____  _        _
// | \ | | ___   __| | ___/ ___|| |_ __ _| |_ ___
// |  \| |/ _ \ / _` |/ _ \___ \| __/ _` | __/ _ \
// | |\  | (_) | (_| |  __/___) | || (_| | ||  __/
// |_| \_|\___/ \__,_|\___|____/ \__\__,_|\__\___|

type RaftMemberState =
  | Joining                             // excludes mem from voting
  | Running                             // normal execution state
  | Failed                              // mem has failed for some reason

  override self.ToString() =
    match self with
    | Joining -> "Joining"
    | Running -> "Running"
    | Failed  -> "Failed"

  static member Parse (str: string) =
    match str with
    | "Joining" -> Joining
    | "Running" -> Running
    | "Failed"  -> Failed
    | _         -> failwithf "MemberState: failed to parse %s" str

  static member TryParse (str: string) =
    try
      str |> RaftMemberState.Parse |> Either.succeed
    with
      | exn ->
        sprintf "Could not parse RaftMemberState: %s" exn.Message
        |> Error.asParseError "RaftMemberState.TryParse"
        |> Either.fail

  //  ____  _
  // | __ )(_)_ __   __ _ _ __ _   _
  // |  _ \| | '_ \ / _` | '__| | | |
  // | |_) | | | | | (_| | |  | |_| |
  // |____/|_|_| |_|\__,_|_|   \__, |
  //                           |___/

  member self.ToOffset () =
    match self with
      | Running -> RaftMemberStateFB.RunningFB
      | Joining -> RaftMemberStateFB.JoiningFB
      | Failed  -> RaftMemberStateFB.FailedFB

  static member FromFB (fb: RaftMemberStateFB) =
#if FABLE_COMPILER
    match fb with
      | x when x = RaftMemberStateFB.JoiningFB -> Right Joining
      | x when x = RaftMemberStateFB.RunningFB -> Right Running
      | x when x = RaftMemberStateFB.FailedFB  -> Right Failed
      | x ->
        sprintf "Could not parse RaftMemberState: %A" x
        |> Error.asParseError "RaftMemberState.FromFB"
        |> Either.fail
#else
    match fb with
      | RaftMemberStateFB.JoiningFB -> Right Joining
      | RaftMemberStateFB.RunningFB -> Right Running
      | RaftMemberStateFB.FailedFB  -> Right Failed
      | x ->
        sprintf "Could not parse RaftMemberState: %A" x
        |> Error.asParseError "RaftMemberState.FromFB"
        |> Either.fail

#endif

type RaftMemberYaml() =
  [<DefaultValue>] val mutable Id         : string
  [<DefaultValue>] val mutable HostName   : string
  [<DefaultValue>] val mutable IpAddr     : string
  [<DefaultValue>] val mutable Port       : uint16
  [<DefaultValue>] val mutable WebPort    : uint16
  [<DefaultValue>] val mutable WsPort     : uint16
  [<DefaultValue>] val mutable GitPort    : uint16
  [<DefaultValue>] val mutable State      : string
  [<DefaultValue>] val mutable NextIndex  : Index
  [<DefaultValue>] val mutable MatchIndex : Index
  [<DefaultValue>] val mutable Voting     : bool
  [<DefaultValue>] val mutable VotedForMe : bool

//  _   _           _
// | \ | | ___   __| | ___
// |  \| |/ _ \ / _` |/ _ \
// | |\  | (_) | (_| |  __/
// |_| \_|\___/ \__,_|\___|

and RaftMember =
  { Id         : MemberId
  ; HostName   : string
  ; IpAddr     : IpAddress
<<<<<<< HEAD
  ; Port       : Port
  ; WebPort    : Port
  ; WsPort     : Port
  ; GitPort    : Port
=======
  ; Port       : uint16
  ; WsPort     : uint16
  ; GitPort    : uint16
>>>>>>> 0cb094f4
  ; Voting     : bool
  ; VotedForMe : bool
  ; State      : RaftMemberState
  ; NextIndex  : Index
  ; MatchIndex : Index }

  override self.ToString() =
    sprintf "%s on %s (%s:%d) %s %s %s"
      (string self.Id)
      (string self.HostName)
      (string self.IpAddr)
      self.Port
      (string self.State)
      (sprintf "(NxtIdx %A)" self.NextIndex)
      (sprintf "(MtchIdx %A)" self.MatchIndex)

#if !FABLE_COMPILER

  // __   __              _
  // \ \ / /_ _ _ __ ___ | |
  //  \ V / _` | '_ ` _ \| |
  //   | | (_| | | | | | | |
  //   |_|\__,_|_| |_| |_|_|

  member self.ToYamlObject () =
    let yaml = new RaftMemberYaml()
    yaml.Id         <- string self.Id
    yaml.HostName   <- self.HostName
    yaml.IpAddr     <- string self.IpAddr
    yaml.Port       <- self.Port
    yaml.WsPort     <- self.WsPort
    yaml.GitPort    <- self.GitPort
    yaml.State      <- string self.State
    yaml.NextIndex  <- self.NextIndex
    yaml.MatchIndex <- self.MatchIndex
    yaml.Voting     <- self.Voting
    yaml.VotedForMe <- self.VotedForMe
    yaml

  static member FromYamlObject (yaml: RaftMemberYaml) : Either<IrisError, RaftMember> =
    either {
      let! ip = IpAddress.TryParse yaml.IpAddr
      let! state = RaftMemberState.TryParse yaml.State
      return { Id         = Id yaml.Id
             ; HostName   = yaml.HostName
             ; IpAddr     = ip
             ; Port       = yaml.Port
             ; WsPort     = yaml.WsPort
             ; GitPort    = yaml.GitPort
             ; Voting     = yaml.Voting
             ; VotedForMe = yaml.VotedForMe
             ; NextIndex  = yaml.NextIndex
             ; MatchIndex = yaml.MatchIndex
             ; State      = state }
    }

#endif

  //  ____  _
  // | __ )(_)_ __   __ _ _ __ _   _
  // |  _ \| | '_ \ / _` | '__| | | |
  // | |_) | | | | | (_| | |  | |_| |
  // |____/|_|_| |_|\__,_|_|   \__, |
  //                           |___/

  member mem.ToOffset (builder: FlatBufferBuilder) =
    let id = string mem.Id |> builder.CreateString
    let ip = string mem.IpAddr |> builder.CreateString
    let hostname = mem.HostName |> builder.CreateString
    let state = mem.State.ToOffset()

    RaftMemberFB.StartRaftMemberFB(builder)
    RaftMemberFB.AddId(builder, id)
    RaftMemberFB.AddHostName(builder, hostname)
    RaftMemberFB.AddIpAddr(builder, ip)
    RaftMemberFB.AddPort(builder, int mem.Port)
    RaftMemberFB.AddWsPort(builder, int mem.WsPort)
    RaftMemberFB.AddGitPort(builder, int mem.GitPort)
    RaftMemberFB.AddVoting(builder, mem.Voting)
    RaftMemberFB.AddVotedForMe(builder, mem.VotedForMe)
    RaftMemberFB.AddState(builder, state)
    RaftMemberFB.AddNextIndex(builder, mem.NextIndex)
    RaftMemberFB.AddMatchIndex(builder, mem.MatchIndex)
    RaftMemberFB.EndRaftMemberFB(builder)

  static member FromFB (fb: RaftMemberFB) : Either<IrisError, RaftMember> =
    either {
      let! state = RaftMemberState.FromFB fb.State
      return { Id         = Id fb.Id
               State      = state
               HostName   = fb.HostName
               IpAddr     = IpAddress.Parse fb.IpAddr
               Port       = uint16 fb.Port
               WsPort     = uint16 fb.WsPort
               GitPort    = uint16 fb.GitPort
               Voting     = fb.Voting
               VotedForMe = fb.VotedForMe
               NextIndex  = fb.NextIndex
               MatchIndex = fb.MatchIndex }
    }

  member self.ToBytes () = Binary.buildBuffer self

  static member FromBytes (bytes: Binary.Buffer) =
    Binary.createBuffer bytes
    |> RaftMemberFB.GetRootAsRaftMemberFB
    |> RaftMember.FromFB

// __   __              _   _____
// \ \ / /_ _ _ __ ___ | | |_   _|   _ _ __   ___
//  \ V / _` | '_ ` _ \| |   | || | | | '_ \ / _ \
//   | | (_| | | | | | | |   | || |_| | |_) |  __/
//   |_|\__,_|_| |_| |_|_|   |_| \__, | .__/ \___|
//                               |___/|_|

type ConfigChangeYaml() =
  [<DefaultValue>] val mutable ChangeType : string
  [<DefaultValue>] val mutable Member       : RaftMemberYaml

  static member MemberAdded (mem: RaftMemberYaml) =
    let yaml = new ConfigChangeYaml()
    yaml.ChangeType <- "MemberAdded"
    yaml.Member <- mem
    yaml

  static member MemberRemoved (mem: RaftMemberYaml) =
    let yaml = new ConfigChangeYaml()
    yaml.ChangeType <- "MemberRemoved"
    yaml.Member <- mem
    yaml

//   ____             __ _        ____ _
//  / ___|___  _ __  / _(_) __ _ / ___| |__   __ _ _ __   __ _  ___
// | |   / _ \| '_ \| |_| |/ _` | |   | '_ \ / _` | '_ \ / _` |/ _ \
// | |__| (_) | | | |  _| | (_| | |___| | | | (_| | | | | (_| |  __/
//  \____\___/|_| |_|_| |_|\__, |\____|_| |_|\__,_|_| |_|\__, |\___|
//                         |___/                         |___/

and ConfigChange =
  | MemberAdded   of RaftMember
  | MemberRemoved of RaftMember

  override self.ToString() =
    match self with
    | MemberAdded   n -> sprintf "MemberAdded (%s)"   (string n.Id)
    | MemberRemoved n ->sprintf "MemberRemoved (%s)" (string n.Id)

  //  ____  _
  // | __ )(_)_ __   __ _ _ __ _   _
  // |  _ \| | '_ \ / _` | '__| | | |
  // | |_) | | | | | (_| | |  | |_| |
  // |____/|_|_| |_|\__,_|_|   \__, |
  //                           |___/

  member self.ToOffset(builder: FlatBufferBuilder) =
    match self with
      | MemberAdded mem ->
        let mem = mem.ToOffset(builder)
        ConfigChangeFB.StartConfigChangeFB(builder)
        ConfigChangeFB.AddType(builder, ConfigChangeTypeFB.MemberAdded)
        ConfigChangeFB.AddMember(builder, mem)
        ConfigChangeFB.EndConfigChangeFB(builder)
      | MemberRemoved mem ->
        let mem = mem.ToOffset(builder)
        ConfigChangeFB.StartConfigChangeFB(builder)
        ConfigChangeFB.AddType(builder, ConfigChangeTypeFB.MemberRemoved)
        ConfigChangeFB.AddMember(builder, mem)
        ConfigChangeFB.EndConfigChangeFB(builder)

  static member FromFB (fb: ConfigChangeFB) : Either<IrisError,ConfigChange> =
    either {

#if FABLE_COMPILER
      let! mem = fb.Member |> RaftMember.FromFB
      match fb.Type with
      | x when x = ConfigChangeTypeFB.MemberAdded   -> return (MemberAdded   mem)
      | x when x = ConfigChangeTypeFB.MemberRemoved -> return (MemberRemoved mem)
      | x ->
        return!
          sprintf "Could not parse ConfigChangeTypeFB %A" x
          |> Error.asParseError "ConfigChange.FromFB"
          |> Either.fail
#else
      let nullable = fb.Member
      if nullable.HasValue then
        let! mem = RaftMember.FromFB nullable.Value
        match fb.Type with
        | ConfigChangeTypeFB.MemberAdded   -> return (MemberAdded   mem)
        | ConfigChangeTypeFB.MemberRemoved -> return (MemberRemoved mem)
        | x ->
          return!
            sprintf "Could not parse ConfigChangeTypeFB %A" x
            |> Error.asParseError "ConfigChange.FromFB"
            |> Either.fail
      else
        return!
          "Could not parse empty ConfigChangeFB payload"
          |> Error.asParseError "ConfigChange.FromFB"
          |> Either.fail
#endif
    }


  member self.ToBytes () = Binary.buildBuffer self

  static member FromBytes (bytes: Binary.Buffer) =
    Binary.createBuffer bytes
    |> ConfigChangeFB.GetRootAsConfigChangeFB
    |> ConfigChange.FromFB

#if !FABLE_COMPILER

  // __   __              _
  // \ \ / /_ _ _ __ ___ | |
  //  \ V / _` | '_ ` _ \| |
  //   | | (_| | | | | | | |
  //   |_|\__,_|_| |_| |_|_|


  member self.ToYamlObject() =
    match self with
    | MemberAdded mem   -> mem |> Yaml.toYaml |> ConfigChangeYaml.MemberAdded
    | MemberRemoved mem -> mem |> Yaml.toYaml |> ConfigChangeYaml.MemberRemoved

  static member FromYamlObject (yml: ConfigChangeYaml) =
    match yml.ChangeType with
    | "MemberAdded" -> either {
        let! mem = Yaml.fromYaml yml.Member
        return MemberAdded(mem)
      }
    | "MemberRemoved" -> either {
        let! mem = Yaml.fromYaml yml.Member
        return MemberRemoved(mem)
      }
    | x ->
      sprintf "Could not parse %s as ConfigChange" x
      |> Error.asParseError "ConfigChange.FromYamlObject"
      |> Either.fail

#endif

[<RequireQualifiedAccess>]
module Member =

  let create id =
#if FABLE_COMPILER
    let hostname = Fable.Import.Browser.window.location.host
#else
    let hostname = Network.getHostName ()
#endif
    { Id         = id
    ; HostName   = hostname
    ; IpAddr     = IPv4Address "127.0.0.1"
    ; Port       = 6000us
    ; WsPort     = 8000us
    ; GitPort    = 9000us
    ; State      = Running
    ; Voting     = true
    ; VotedForMe = false
    ; NextIndex  = 1u
    ; MatchIndex = 0u
    }

  let isVoting (mem : RaftMember) : bool =
    match mem.State, mem.Voting with
    | Running, true -> true
    | _ -> false

  let setVoting mem voting =
    { mem with Voting = voting }

  let voteForMe mem vote =
    { mem with VotedForMe = vote }

  let hasVoteForMe mem = mem.VotedForMe

  let setHasSufficientLogs mem =
    { mem with
        State = Running
        Voting = true }

  let hasSufficientLogs mem =
    mem.State = Running

  let hostName mem = mem.HostName

  let ipAddr mem = mem.IpAddr

  let port mem = mem.Port

  let canVote peer =
    isVoting peer && hasVoteForMe peer

  let getId mem = mem.Id
  let getState mem = mem.State
  let getNextIndex  mem = mem.NextIndex
  let getMatchIndex mem = mem.MatchIndex

  let private added oldmems newmems =
    let folder changes (mem: RaftMember) =
      match Array.tryFind (getId >> ((=) mem.Id)) oldmems with
        | Some _ -> changes
        | _ -> MemberAdded(mem) :: changes
    Array.fold folder [] newmems

  let private removed oldmems newmems =
    let folder changes (mem: RaftMember) =
      match Array.tryFind (getId >> ((=) mem.Id)) newmems with
        | Some _ -> changes
        | _ -> MemberAdded(mem) :: changes
    Array.fold folder [] oldmems

  let changes (oldmems: RaftMember array) (newmems: RaftMember array) =
    []
    |> List.append (added oldmems newmems)
    |> List.append (removed oldmems newmems)
    |> Array.ofList

  let setPort (port: uint16) (mem: RaftMember) =
    { mem with Port = port }

  let setGitPort (port: uint16) (mem: RaftMember) =
    { mem with GitPort = port }

  let setWsPort (port: uint16) (mem: RaftMember) =
    { mem with WsPort = port }<|MERGE_RESOLUTION|>--- conflicted
+++ resolved
@@ -108,16 +108,9 @@
   { Id         : MemberId
   ; HostName   : string
   ; IpAddr     : IpAddress
-<<<<<<< HEAD
-  ; Port       : Port
-  ; WebPort    : Port
-  ; WsPort     : Port
-  ; GitPort    : Port
-=======
   ; Port       : uint16
   ; WsPort     : uint16
   ; GitPort    : uint16
->>>>>>> 0cb094f4
   ; Voting     : bool
   ; VotedForMe : bool
   ; State      : RaftMemberState
