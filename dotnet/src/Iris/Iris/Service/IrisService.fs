--- conflicted
+++ resolved
@@ -196,25 +196,6 @@
   ///
   [<RequireQualifiedAccess;NoComparison;NoEquality>]
   type private Msg =
-<<<<<<< HEAD
-    | Git           of GitEvent
-    | Socket        of SocketEvent
-    | Raft          of RaftEvent
-    | Api           of ApiEvent
-    | Log           of LogEvent
-    | Discovery     of Discovery.DiscoveryEvent
-    | Load          of chan:ReplyChan * projectName:string * userName:string * password:string
-    | Start         of chan:ReplyChan
-    | SetConfig     of chan:ReplyChan * config:IrisConfig
-    | AddMember     of chan:ReplyChan * mem:RaftMember
-    | RmMember      of chan:ReplyChan * id:Id
-    | Join          of chan:ReplyChan * ip:IpAddress  * port:uint16
-    | Leave         of chan:ReplyChan
-    | Config        of chan:ReplyChan
-    | Unload        of chan:ReplyChan
-    | State         of chan:ReplyChan
-    | SetAgentState of state:IrisState
-=======
     | Git         of GitEvent
     | Socket      of SocketEvent
     | Raft        of RaftEvent
@@ -230,7 +211,6 @@
     | Config      of ReplyChan
     | Unload      of ReplyChan
     | State       of ReplyChan
->>>>>>> 793468da
     | ForceElection
     | Periodic
 
@@ -895,11 +875,6 @@
                           (machine: IrisMachine)
                           (projectName: string, userName: string, password: string, site: string option)
                           (subscriptions: Subscriptions) =
-<<<<<<< HEAD
-
-    Tracing.trace "IrisService.loadProject" <| fun () ->
-      let path = machine.WorkSpace </> projectName </> PROJECT_FILENAME + ASSET_EXTENSION
-=======
     let isValidPassword (user: User) (password: string) =
       let password = Crypto.hashPassword password user.Salt
       password = user.Password
@@ -926,7 +901,7 @@
               state.Project.Config.Sites
               |> Array.tryFind (fun s -> s.Name = site)
               |> function Some s -> s | None -> { ClusterConfig.Default with Name = site }
-            
+
             // Add current machine if necessary
             let site =
               let mid = machine.MachineId
@@ -961,7 +936,7 @@
           match idleData.DiscoveryService.Services with
           | Right (_, resolvedServices) -> { state with DiscoveredServices = resolvedServices }
           | Left err ->
-            string err |> Logger.err mem.Id (tag "loadProject.getDiscoveredServices")
+            string err |> Logger.err (tag "loadProject.getDiscoveredServices")
             state
 
         let loadedData =
@@ -983,64 +958,6 @@
           |> Error.asProjectError (tag "loadProject")
           |> Either.fail
     }
->>>>>>> 793468da
-
-      if File.Exists path |> not then
-        sprintf "Project Not Found: %s" projectName
-        |> Error.asProjectError (tag "loadProject")
-        |> Either.fail
-      else
-        either {
-          let! (state: State) = Asset.loadWithMachine path machine
-
-          let user =
-            state.Users
-            |> Map.tryPick (fun _ u -> if u.UserName = userName then Some u else None)
-
-          match user with
-          | Some user when User.passwordValid user password ->
-            let idleData =
-              match oldState with
-              | Idle idleData -> idleData
-              | Loaded (idleData, loadedData) -> dispose loadedData; idleData
-
-            // FIXME: load the actual state from disk
-            let! mem = Config.selfMember state.Project.Config
-
-            let! raftserver = RaftServer.create ()
-            let! wsserver   = SocketServer.create mem
-            let! apiserver  = ApiServer.create mem state.Project.Id
-            let! gitserver  = GitServer.create mem path
-
-            // Try to put discovered services into the state
-            let state =
-              match idleData.DiscoveryService.Services with
-              | Right (_, resolvedServices) -> { state with DiscoveredServices = resolvedServices }
-              | Left err ->
-                err
-                |> string
-                |> Logger.err (tag "loadProject.getDiscoveredServices")
-                state
-
-            let loadedData =
-              { MemberId      = mem.Id
-                Leader        = None
-                Status        = ServiceStatus.Starting
-                Store         = new Store(state)
-                ApiServer     = apiserver
-                GitServer     = gitserver
-                RaftServer    = raftserver
-                SocketServer  = wsserver
-                Subscriptions = subscriptions
-                Disposables   = Map.empty }
-
-            return Loaded(idleData, loadedData)
-          | _ ->
-            return!
-              "Login rejected"
-              |> Error.asProjectError (tag "loadProject")
-              |> Either.fail
-        }
 
   // ** start
 
@@ -1088,39 +1005,12 @@
                          (chan: ReplyChan)
                          (projectName, userName, password, site)
                          (config: IrisMachine)
+                         (post: CommandAgent)
                          (subscriptions: Subscriptions)
                          (inbox: IrisAgent) =
-<<<<<<< HEAD
-    Tracing.trace "IrisService.handleLoad" <| fun () ->
-      match loadProject state config (projectName, userName, password) subscriptions with
-      | Right nextstate ->
-        chan
-        |> Msg.Start
-        |> inbox.Post
-        nextstate
-      | Left error ->
-        ServiceStatus.Failed error
-        |> Status
-        |> triggerWithLoaded state
-
-        error
-        |> Either.fail
-        |> chan.Reply
-
-        state
-        |> resetLoaded
-
-  let private handleStart (state: IrisState)
-                          (chan: ReplyChan)
-                          (subscriptions: Subscriptions)
-                          (inbox: IrisAgent)=
-    Tracing.trace "IrisService.handleStart" <| fun () ->
-      match start state inbox with
-=======
     match loadProject state config (projectName, userName, password, site) subscriptions with
     | Right nextstate ->
       match start nextstate inbox with
->>>>>>> 793468da
       | Right finalstate ->
         // notify
         ServiceStatus.Running
@@ -1133,10 +1023,6 @@
         |> chan.Reply
 
         finalstate
-        |> Msg.SetAgentState
-        |> inbox.Post
-
-        finalstate
 
       | Left error ->
         // notify
@@ -1151,6 +1037,18 @@
 
         state
         |> resetLoaded
+    | Left error ->
+      // notify
+      ServiceStatus.Failed error
+      |> Status
+      |> triggerOnNext subscriptions
+
+      error
+      |> Either.fail
+      |> chan.Reply
+
+      state
+      |> resetLoaded
 
   //  _
   // | |    ___   __ _
@@ -1171,7 +1069,7 @@
 
   // ** handleUnload
 
-  let private handleUnload (state: IrisState) (chan: ReplyChan) (agent: IrisAgent) =
+  let private handleUnload (state: IrisState) (chan: ReplyChan) =
     Tracing.trace "IrisService.handleUnload" <| fun () ->
       triggerWithLoaded state (Status ServiceStatus.Stopped)
       let idleData =
@@ -1181,16 +1079,11 @@
           dispose loadedData
           idleData
 
-      idleData
-      |> Idle
-      |> Msg.SetAgentState
-      |> agent.Post
-
       Reply.Ok
       |> Either.succeed
       |> chan.Reply
 
-      state
+      Idle idleData
 
   // ** handleConfig
 
@@ -1332,15 +1225,9 @@
         let! msg = inbox.Receive()
         let newstate =
           match msg with
-<<<<<<< HEAD
-          | Msg.Load (chan,pname,uname,pass) -> handleLoad state chan (pname,uname,pass) config subs inbox
-          | Msg.Start chan           -> handleStart         state chan subs inbox
-          | Msg.Unload chan          -> handleUnload        state chan inbox
-=======
           | Msg.Load (chan,pname,uname,pass,site) ->
             handleLoad state chan (pname,uname,pass,site) config post subs inbox
           | Msg.Unload chan          -> handleUnload        state chan
->>>>>>> 793468da
           | Msg.Config chan          -> handleConfig        state chan
           | Msg.SetConfig (chan,cnf) -> handleSetConfig     state chan  cnf
           | Msg.Git    ev            -> handleGitEvent      state inbox ev
@@ -1356,7 +1243,6 @@
           | Msg.AddMember (chan,mem) -> handleAddMember     state chan  mem
           | Msg.RmMember (chan,id)   -> handleRmMember      state chan  id
           | Msg.State chan           -> handleState         state chan
-          | Msg.SetAgentState state' -> state'
         return! act newstate
       }
 
@@ -1378,41 +1264,40 @@
                     do subscriptions.TryRemove(guid) |> ignore } }
 
       { new IIrisServer with
-        member self.Config
-          with get () =
-            Tracing.trace "IrisService.Config" <| fun () ->
-              match postCommand agent "Config" (fun chan -> Msg.Config chan) with
-              | Right (Reply.Config config) -> Right config
+          member self.Config
+            with get () =
+              Tracing.trace "IrisService.Config" <| fun () ->
+                match postCommand agent "Config" (fun chan -> Msg.Config chan) with
+                | Right (Reply.Config config) -> Right config
+                | Left error -> Left error
+                | Right other ->
+                  sprintf "Unexpected response from IrisAgent: %A" other
+                  |> Error.asOther (tag "Config")
+                  |> Either.fail
+
+          member self.SetConfig (config: IrisConfig) =
+            Tracing.trace "IrisService.SetConfig()" <| fun () ->
+              match postCommand agent "SetConfig" (fun chan -> Msg.SetConfig(chan,config)) with
+              | Right Reply.Ok -> Right ()
               | Left error -> Left error
               | Right other ->
                 sprintf "Unexpected response from IrisAgent: %A" other
-                |> Error.asOther (tag "Config")
+                |> Error.asOther (tag "SetConfig")
                 |> Either.fail
 
-        member self.SetConfig (config: IrisConfig) =
-          Tracing.trace "IrisService.SetConfig()" <| fun () ->
-            match postCommand agent "SetConfig" (fun chan -> Msg.SetConfig(chan,config)) with
-            | Right Reply.Ok -> Right ()
-            | Left error -> Left error
-            | Right other ->
-              sprintf "Unexpected response from IrisAgent: %A" other
-              |> Error.asOther (tag "SetConfig")
-              |> Either.fail
-
-        member self.Status
-          with get () =
-            Tracing.trace "IrisService.Status" <| fun () ->
-              match postCommand agent "Status" (fun chan -> Msg.State chan) with
-              | Right (Reply.State state) -> Right state.Status
-              | Left error -> Left error
-              | Right other ->
-                sprintf "Unexpected response from IrisAgent: %A" other
-                |> Error.asOther (tag "Status")
-                |> Either.fail
-
-        member self.LoadProject(name:string, username:string, password:string) =
-          Tracing.trace "IrisService.LoadProject" <| fun () ->
-            match postCommand agent "Load" (fun chan -> Msg.Load(chan, name, username, password)) with
+          member self.Status
+            with get () =
+              Tracing.trace "IrisService.Status" <| fun () ->
+                match postCommand agent "Status" (fun chan -> Msg.State chan) with
+                | Right (Reply.State state) -> Right state.Status
+                | Left error -> Left error
+                | Right other ->
+                  sprintf "Unexpected response from IrisAgent: %A" other
+                  |> Error.asOther (tag "Status")
+                  |> Either.fail
+
+          member self.LoadProject(name, username, password, site) =
+            match postCommand agent "Load" (fun chan -> Msg.Load(chan, name, username, password, site)) with
             | Right Reply.Ok -> Right ()
             | Left error -> Left error
             | Right other ->
@@ -1420,128 +1305,116 @@
               |> Error.asOther (tag "Load")
               |> Either.fail
 
-<<<<<<< HEAD
-=======
-        member self.LoadProject(name, username, password, site) =
-          match postCommand agent "Load" (fun chan -> Msg.Load(chan, name, username, password, site)) with
-          | Right Reply.Ok -> Right ()
-          | Left error -> Left error
-          | Right other ->
-            sprintf "Unexpected response from IrisAgent: %A" other
-            |> Error.asOther (tag "Load")
-            |> Either.fail
-
->>>>>>> 793468da
-        member self.UnloadProject() =
-          Tracing.trace "IrisService.UnloadProject" <| fun () ->
-            match postCommand agent "Unload" (fun chan -> Msg.Unload chan) with
-            | Right Reply.Ok ->
-              // Notify subscriptor of the change of state
-              triggerOnNext subscriptions (Status ServiceStatus.Running)
-              Right ()
-            | Left error -> Left error
-            | Right other ->
-              sprintf "Unexpected response from IrisAgent: %A" other
-              |> Error.asOther (tag "Unload")
-              |> Either.fail
-
-        member self.ForceElection () =
-          Tracing.trace "IrisService.ForceElection" <| fun () ->
-            agent.Post(Msg.ForceElection)
-            |> Either.succeed
-
-        member self.Periodic () =
-          Tracing.trace "IrisService.Periodic" <| fun () ->
-            agent.Post(Msg.Periodic)
-            |> Either.succeed
-
-        member self.LeaveCluster () =
-          Tracing.trace "IrisService.LeaveCluster" <| fun () ->
-            match postCommand agent "LeaveCluster" (fun chan -> Msg.Leave chan) with
-            | Right Reply.Ok -> Right ()
-            | Left error -> Left error
-            | Right other ->
-              sprintf "Unexpected response from IrisAgent: %A" other
-              |> Error.asOther (tag "LeaveCluster")
-              |> Either.fail
-
-        member self.JoinCluster ip port =
-          Tracing.trace "IrisService.JoinCluster" <| fun () ->
-            match postCommand agent "JoinCluster" (fun chan -> Msg.Join(chan,ip, port)) with
-            | Right Reply.Ok -> Right ()
-            | Left error  -> Left error
-            | Right other ->
-              sprintf "Unexpected response from IrisAgent: %A" other
-              |> Error.asOther (tag "JoinCluster")
-              |> Either.fail
-
-        member self.AddMember mem =
-          Tracing.trace "IrisService.AddMember" <| fun () ->
-            match postCommand agent "AddMember" (fun chan -> Msg.AddMember(chan,mem)) with
-            | Right (Reply.Entry entry) -> Right entry
-            | Left error -> Left error
-            | Right other ->
-              sprintf "Unexpected response from IrisAgent: %A" other
-              |> Error.asOther (tag "AddMember")
-              |> Either.fail
-
-        member self.RmMember id =
-          Tracing.trace "IrisService.RmMember" <| fun () ->
-            match postCommand agent "RmMember" (fun chan -> Msg.RmMember(chan,id)) with
-            | Right (Reply.Entry entry) -> Right entry
-            | Left error -> Left error
-            | Right other ->
-              sprintf "Unexpected response from IrisAgent: %A" other
-              |> Error.asOther (tag "RmMember")
-              |> Either.fail
-
-        member self.GitServer
-          with get () =
-            Tracing.trace "IrisService.GitServer" <| fun () ->
-              match postCommand agent "GitServer" (fun chan -> Msg.State chan) with
-              | Right (Reply.State state) -> Right state.GitServer
+          member self.UnloadProject() =
+            Tracing.trace "IrisService.UnloadProject" <| fun () ->
+              match postCommand agent "Unload" (fun chan -> Msg.Unload chan) with
+              | Right Reply.Ok ->
+                // Notify subscriptor of the change of state
+                triggerOnNext subscriptions (Status ServiceStatus.Running)
+                Right ()
               | Left error -> Left error
               | Right other ->
                 sprintf "Unexpected response from IrisAgent: %A" other
-                |> Error.asOther (tag "GitServer")
+                |> Error.asOther (tag "Unload")
                 |> Either.fail
 
-        member self.RaftServer
-          with get () =
-            Tracing.trace "IrisService.RaftServer" <| fun () ->
-              match postCommand agent "RaftServer" (fun chan -> Msg.State chan) with
-              | Right (Reply.State state) -> Right state.RaftServer
+          member self.ForceElection () =
+            Tracing.trace "IrisService.ForceElection" <| fun () ->
+              agent.Post(Msg.ForceElection)
+              |> Either.succeed
+
+          member self.Periodic () =
+            Tracing.trace "IrisService.Periodic" <| fun () ->
+              agent.Post(Msg.Periodic)
+              |> Either.succeed
+
+          member self.LeaveCluster () =
+            Tracing.trace "IrisService.LeaveCluster" <| fun () ->
+              match postCommand agent "LeaveCluster" (fun chan -> Msg.Leave chan) with
+              | Right Reply.Ok -> Right ()
               | Left error -> Left error
               | Right other ->
                 sprintf "Unexpected response from IrisAgent: %A" other
-                |> Error.asOther (tag "RaftServer")
+                |> Error.asOther (tag "LeaveCluster")
                 |> Either.fail
 
-        member self.SocketServer
-          with get () =
-            Tracing.trace "IrisService.SocketServer" <| fun () ->
-              match postCommand agent "SocketServer" (fun chan -> Msg.State chan) with
-              | Right (Reply.State state) -> Right state.SocketServer
+          member self.JoinCluster ip port =
+            Tracing.trace "IrisService.JoinCluster" <| fun () ->
+              match postCommand agent "JoinCluster" (fun chan -> Msg.Join(chan,ip, port)) with
+              | Right Reply.Ok -> Right ()
+              | Left error  -> Left error
+              | Right other ->
+                sprintf "Unexpected response from IrisAgent: %A" other
+                |> Error.asOther (tag "JoinCluster")
+                |> Either.fail
+
+          member self.AddMember mem =
+            Tracing.trace "IrisService.AddMember" <| fun () ->
+              match postCommand agent "AddMember" (fun chan -> Msg.AddMember(chan,mem)) with
+              | Right (Reply.Entry entry) -> Right entry
               | Left error -> Left error
               | Right other ->
                 sprintf "Unexpected response from IrisAgent: %A" other
-                |> Error.asOther (tag "SocketServer")
+                |> Error.asOther (tag "AddMember")
                 |> Either.fail
 
-        member self.Subscribe(callback: IrisEvent -> unit) =
-          { new IObserver<IrisEvent> with
-              member self.OnCompleted() = ()
-              member self.OnError(error) = ()
-              member self.OnNext(value) = callback value }
-          |> listener.Subscribe
-
-        member self.Dispose() =
-          Tracing.trace "IrisService.Dispose" <| fun () ->
-            triggerOnNext subscriptions (Status ServiceStatus.Stopping)
-            postCommand agent "Dispose" (fun chan -> Msg.Unload chan)
-            |> ignore
-            dispose agent
-      }
+          member self.RmMember id =
+            Tracing.trace "IrisService.RmMember" <| fun () ->
+              match postCommand agent "RmMember" (fun chan -> Msg.RmMember(chan,id)) with
+              | Right (Reply.Entry entry) -> Right entry
+              | Left error -> Left error
+              | Right other ->
+                sprintf "Unexpected response from IrisAgent: %A" other
+                |> Error.asOther (tag "RmMember")
+                |> Either.fail
+
+          member self.GitServer
+            with get () =
+              Tracing.trace "IrisService.GitServer" <| fun () ->
+                match postCommand agent "GitServer" (fun chan -> Msg.State chan) with
+                | Right (Reply.State state) -> Right state.GitServer
+                | Left error -> Left error
+                | Right other ->
+                  sprintf "Unexpected response from IrisAgent: %A" other
+                  |> Error.asOther (tag "GitServer")
+                  |> Either.fail
+
+          member self.RaftServer
+            with get () =
+              Tracing.trace "IrisService.RaftServer" <| fun () ->
+                match postCommand agent "RaftServer" (fun chan -> Msg.State chan) with
+                | Right (Reply.State state) -> Right state.RaftServer
+                | Left error -> Left error
+                | Right other ->
+                  sprintf "Unexpected response from IrisAgent: %A" other
+                  |> Error.asOther (tag "RaftServer")
+                  |> Either.fail
+
+          member self.SocketServer
+            with get () =
+              Tracing.trace "IrisService.SocketServer" <| fun () ->
+                match postCommand agent "SocketServer" (fun chan -> Msg.State chan) with
+                | Right (Reply.State state) -> Right state.SocketServer
+                | Left error -> Left error
+                | Right other ->
+                  sprintf "Unexpected response from IrisAgent: %A" other
+                  |> Error.asOther (tag "SocketServer")
+                  |> Either.fail
+
+          member self.Subscribe(callback: IrisEvent -> unit) =
+            { new IObserver<IrisEvent> with
+                member self.OnCompleted() = ()
+                member self.OnError(error) = ()
+                member self.OnNext(value) = callback value }
+            |> listener.Subscribe
+
+          member self.Dispose() =
+            Tracing.trace "IrisService.Dispose" <| fun () ->
+              triggerOnNext subscriptions (Status ServiceStatus.Stopping)
+              postCommand agent "Dispose" (fun chan -> Msg.Unload chan)
+              |> ignore
+              dispose agent
+        }
 
 
     let private initIdleState (agent: (IrisAgent option) ref) (config: IrisMachine) =
