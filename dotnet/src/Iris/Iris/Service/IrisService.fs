--- conflicted
+++ resolved
@@ -76,9 +76,6 @@
   let private disposeAll (disposables: Map<string,IDisposable>) =
     Map.iter (konst dispose) disposables
 
-<<<<<<< HEAD
-=======
-
   // ** Leader
 
   [<NoComparison;NoEquality>]
@@ -91,7 +88,6 @@
         dispose self.Socket
 
   // ** IrisStateData
->>>>>>> 734548a4
 
   // ** IrisIdleStateData
 
@@ -868,9 +864,9 @@
           let! apiserver  = ApiServer.create mem state.Project.Id
           let! gitserver  = GitServer.create mem path
 
-<<<<<<< HEAD
           let loadedData =
             { MemberId      = mem.Id
+            ; Leader        = None
             ; Status        = ServiceStatus.Starting
             ; Store         = new Store(state)
             ; ApiServer     = apiserver
@@ -881,19 +877,6 @@
             ; Disposables   = Map.empty }
 
           return Loaded(idleData, loadedData)
-=======
-          return
-            Loaded { MemberId      = mem.Id
-                   ; Leader        = None
-                   ; Status        = ServiceStatus.Starting
-                   ; Store         = new Store(state)
-                   ; ApiServer     = apiserver
-                   ; GitServer     = gitserver
-                   ; RaftServer    = raftserver
-                   ; SocketServer  = wsserver
-                   ; Subscriptions = subscriptions
-                   ; Disposables   = Map.empty }
->>>>>>> 734548a4
         | _ ->
           return!
             "Login rejected"
