namespace Iris.Service

// * CommandLine
module CommandLine =

  // ** Imports
  open Argu
  open Iris.Core
  open Iris.Raft
  open Iris.Service.Persistence
  open Iris.Service.Iris
  open Iris.Service.Raft
  open FSharpx.Functional
  open System
  open System.IO
  open System.Linq
  open System.Text
  open System.Text.RegularExpressions

  // ** Command Line Argument Parser

  //     _
  //    / \   _ __ __ _ ___
  //   / _ \ | '__/ _` / __|
  //  / ___ \| | | (_| \__ \
  // /_/   \_\_|  \__, |___/
  //              |___/

  type SubCommand =
    | Help
    | Setup
    | Create
    | Start
    | Reset
    | Dump
    | User

    static member Doc
      with get () =
        @"
 ____                                        _        _   _
|  _ \  ___   ___ _   _ _ __ ___   ___ _ __ | |_ __ _| |_(_) ___  _ __
| | | |/ _ \ / __| | | | '_ ` _ \ / _ \ '_ \| __/ _` | __| |/ _ \| '_ \
| |_| | (_) | (__| |_| | | | | | |  __/ | | | || (_| | |_| | (_) | | | |
|____/ \___/ \___|\__,_|_| |_| |_|\___|_| |_|\__\__,_|\__|_|\___/|_| |_|

----------------------------------------------------------------------
| create                                                             |
----------------------------------------------------------------------

  Create a new project in the directory specified by

  --dir=/path/to/parent/dir

  with Project Name

  --name=mycool-project

  You must also specify all ports with their respective flags:

  --raft=<uint16> : Port of underlying Raft service
  --git=<uint16>  : Port of `git daemon` service
  --ws=<uint16>   : Port of WebSocket service
  --web=<uint16>  : Port of Http service

  Additionally, you also need to specify the address which all
  services should bind to, using

  --bind=192.168.2.x : Address to bind services to

  Beware that service discovery will not work on loopback interfaces!

----------------------------------------------------------------------
| setup                                                              |
----------------------------------------------------------------------

  Create a new Machine-level configuration file. This sets the current
  machine's global identifier and also specifies the workspace
  directory used by Iris to scan for projects.

  You can specify the parent directory to create configuration in by
  using the dir flag:

  --dir=/path/to/parent/dir : Base directory for the new config file

----------------------------------------------------------------------
| start                                                              |
----------------------------------------------------------------------

  Start the Iris daemon with the project specified. You must specify
  the project to start with using

  --dir=/path/to/myproject : Base directory containing `project.yml`

  Additionally, you can use the following two flags to enter
  interactive mode, and/or prevent the http server from being started.

  -i        : Enter interactive mode
  --no-http : Disable the Http server

----------------------------------------------------------------------
| reset                                                              |
----------------------------------------------------------------------

  Reset a project. This is an internal command and might disappear in
  the future.

----------------------------------------------------------------------
| dump                                                               |
----------------------------------------------------------------------

  Dump the current state of the project. Requires you to specify the
  project directory

  --dir=/path/to/project : Base path containing `project.yml`

----------------------------------------------------------------------
| user                                                               |
----------------------------------------------------------------------

  Add a new user to the project. Requires you to specify the project
  directory

  --dir=/path/to/project : Base path containing `project.yml`

----------------------------------------------------------------------
| help                                                               |
----------------------------------------------------------------------

  Show this help message.
"

  type CLIArguments =
    | [<Mandatory;MainCommand;CliPosition(CliPosition.First)>] Cmd of SubCommand

    | [<AltCommandLine("-i")>]        Interactive

    | [<EqualsAssignment>] Http         of string
    | [<EqualsAssignment>] Bind         of string
    | [<EqualsAssignment>] Raft         of uint16
    | [<EqualsAssignment>] Web          of uint16
    | [<EqualsAssignment>] Git          of uint16
    | [<EqualsAssignment>] Ws           of uint16
<<<<<<< HEAD
=======
    | [<EqualsAssignment>] Dir          of string
>>>>>>> b9579463
    | [<EqualsAssignment>] Name         of string
    | [<EqualsAssignment>] Dir          of string

    interface IArgParserTemplate with
      member self.Usage =
        match self with
          | Interactive -> "Start daemon in interactive mode"
          | Http    _   -> "Base path of http server (if `--http=false` http server won't be started)"
          | Dir     _   -> "Project directory to place the config & database in"
          | Name    _   -> "Project name when using <create>"
          | Bind    _   -> "Specify a valid IP address."
          | Web     _   -> "Http server port."
          | Git     _   -> "Git server port."
          | Ws      _   -> "WebSocket port."
          | Raft    _   -> "Raft server port."
          | Cmd     _   -> "Either one of setup, create, start, reset, user or dump."

  let parser = ArgumentParser.Create<CLIArguments>()

  // ** validateOptions

  let validateOptions (opts: ParseResults<CLIArguments>) =
    let ensureDir result =
      if opts.Contains <@ Dir @> |> not then
        Error.exitWith MissingStartupDir
      result

    match opts.GetResult <@ Cmd @> with
    | Start | Reset | Dump | User -> ensureDir ()
    | _ -> ()

    if opts.GetResult <@ Cmd @> = Create then
      let name = opts.Contains <@ Name @>
      let dir  = opts.Contains <@ Dir @>
      let bind = opts.Contains <@ Bind @>
      let web  = opts.Contains <@ Web @>
      let raft = opts.Contains <@ Raft @>
      let git  = opts.Contains <@ Git @>
      let ws   = opts.Contains <@ Ws @>

      if not (name && bind && web && raft && ws) then
        printfn "Error: when creating a new configuration you must specify the following options:"
        if not name then printfn "    --name=<name>"
        if not dir  then printfn "    --dir=<directory>"
        if not bind then printfn "    --bind=<binding address>"
        if not web  then printfn "    --web=<web interface port>"
        if not git  then printfn "    --git=<git server port>"
        if not raft then printfn "    --raft=<raft port>"
        if not ws   then printfn "    --ws=<ws port>"
        Error.exitWith CliParseError

  // ** Utilities

  let private withTrim (token: string) (str: string) =
    let trimmed = String.trim str
    if trimmed.StartsWith(token) then
      let substr = trimmed.Substring(token.Length)
      Some <| String.trim substr
    else None

  let private withEmpty (token: string) (str: string) =
    if String.trim str = token
    then Some ()
    else None

  let private handleError (error: IrisError) =
    printfn "Encountered error during ForceTimeout operation: %A" error

  let parseHostString (str: string) =
    let trimmed = str.Trim().Split(' ')
    match trimmed with
      | [| id; hostname; hostspec |] as arr ->
        if hostspec.StartsWith("tcp://") then
          match hostspec.Substring(6).Split(':') with
            | [| addr; port |] -> Some (uint32 id, hostname, addr, int port)
            | _ -> None
        else None
      | _ -> None

  // ** tryAppendEntry

  let tryAppendEntry (ctx: IIrisServer) str =
    warn "CLI AppendEntry currently not supported"

  // ** timeoutRaft

  let tryForceElection (ctx: IIrisServer) =
    either {
      do! ctx.ForceElection()
    }
    |> Either.mapError handleError
    |> ignore

  // ** Command Parsers

  let (|Exit|_|)     str = withEmpty "exit" str
  let (|Quit|_|)     str = withEmpty "quit" str
  let (|Status|_|)   str = withEmpty "status" str
  let (|Periodic|_|) str = withEmpty "step" str
  let (|Timeout|_|)  str = withEmpty "timeout" str
  let (|Leave|_|)    str = withEmpty "leave" str

  let (|Append|_|)  str = withTrim "append" str
  let (|Join|_|)    str = withTrim "join" str
  let (|AddNode|_|) str = withTrim "addnode" str
  let (|RmNode|_|)  str = withTrim "rmnode" str

  let (|Interval|_|) (str: string) =
    let trimmed = str.Trim()
    match trimmed.Split(' ') with
    | [| "interval"; x |] ->
      try
        uint8 x |> Some
      with
        | _ -> None
    | _ -> None

  let (|LogLevel|_|) (str: string) =
    let parsed = str.Trim().Split(' ')
    match parsed with
      | [| "log"; "debug" |] -> Some "debug"
      | [| "log"; "info" |]  -> Some "info"
      | [| "log"; "warn" |]  -> Some "warn"
      | [| "log"; "err" |]   -> Some "err"
      | _                  -> None

  let (|JoinParams|_|) (str: string) =
    let pattern = "(?<ip>[0-9]{1,3}\.[0-9]{1,3}\.[0-9]{1,3}\.[0-9]{1,3}):(?<port>[0-9]{1,5})"
    let m = Regex.Match(str, pattern)
    if m.Success then
      match IpAddress.TryParse m.Groups.[1].Value, UInt16.TryParse m.Groups.[2].Value with
      | Right ip, (true, port) -> Some (ip, port)
      | _ -> None
    else None

  let (|AddNodeParams|_|) (str: string) =
    let pattern =
      [| "id:(?<id>.*)"
      ; "hn:(?<hn>.*)"
      ; "ip:(?<ip>[0-9]{1,3}\.[0-9]{1,3}\.[0-9]{1,3}\.[0-9]{1,3})"
      ; "port:(?<port>[0-9]{1,5})"
      ; "web:(?<web>[0-9]{1,5})"
      ; "ws:(?<ws>[0-9]{1,5})"
      ; "git:(?<git>[0-9]{1,5})" |]
      |> String.join " "
    let m = Regex.Match(str, pattern)
    if m.Success then
      let id = Id m.Groups.[1].Value
      let hn =  m.Groups.[2].Value
      let ip = IpAddress.TryParse m.Groups.[3].Value
      let port = UInt16.TryParse m.Groups.[4].Value
      let web = UInt16.TryParse m.Groups.[5].Value
      let ws = UInt16.TryParse m.Groups.[6].Value
      let git = UInt16.TryParse m.Groups.[7].Value
      match ip, port, web, ws, git with
      | Right ip, (true,port), (true,web), (true,ws), (true,git) ->
        { Node.create id with
            HostName = hn
            IpAddr   = ip
            Port     = port
            WebPort  = web
            WsPort   = ws
            GitPort  = git }
        |> Some
      | _ -> None
    else None

  // ** trySetLogLevel

  let trySetLogLevel (context: IIrisServer) (str: string) =
    either {
      let! config = context.Config
      let updated =
        { config.RaftConfig with
            LogLevel = LogLevel.Parse str }
      do! context.SetConfig (Config.updateEngine updated config)
    }
    |> Either.mapError handleError
    |> ignore

  // ** trySetInterval

  let trySetInterval (context: IIrisServer) i =
    either {
      let! config = context.Config
      let updated =
        { config.RaftConfig with PeriodicInterval = i }
      do! context.SetConfig (Config.updateEngine updated config)
    }
    |> Either.mapError handleError
    |> ignore

  // ** tryJoinCluster

  let tryJoinCluster (context: IIrisServer) (hst: string) =
    match hst with
      | JoinParams (ip, port) ->
        either {
          do! context.JoinCluster ip port
        }
        |> Either.mapError handleError
        |> ignore
      | _ ->
        sprintf "parameters %A could not be parsed" hst
        |> Other
        |> handleError

  // ** tryLeaveCluster

  let tryLeaveCluster (context: IIrisServer) =
    either {
      do! context.LeaveCluster()
    }
    |> Either.mapError handleError
    |> ignore

  // ** tryAddNode

  let tryAddNode (context: IIrisServer) (hst: string) =
    match hst with
      | AddNodeParams node ->
        either {
          let! appended = context.AddNode node
          printfn "Added node: %A in entry %A" id (string appended.Id)
          return ()
        }
        |> Either.mapError handleError
        |> ignore
      | _ ->
        sprintf "parameters %A could not be parsed" hst
        |> Other
        |> handleError

  // ** tryRmNode

  let tryRmNode (context: IIrisServer) (hst: string) =
    either {
      let! appended = context.RmNode (Id (String.trim hst))
      printfn "Removed node: %A in entry %A" id (string appended.Id)
      return ()
    }
    |> Either.mapError handleError
    |> ignore

  // ** tryPeriodic

  let tryPeriodic (context: IIrisServer) =
    either {
      do! context.Periodic()
    }
    |> Either.mapError handleError
    |> ignore

  // ** tryGetStatus

  let tryGetStatus (context: IIrisServer) =
    either {
      let! status = context.Status
      printfn "IrisService Status: %A" status
      return ()
    }
    |> Either.mapError handleError
    |> ignore

  // ** consoleLoop

  //  _
  // | |    ___   ___  _ __
  // | |   / _ \ / _ \| '_ \
  // | |__| (_) | (_) | |_) |
  // |_____\___/ \___/| .__/ s
  //                  |_|

  let registerExitHandlers (context: IIrisServer) =
    Console.CancelKeyPress.Add (fun _ ->
      printfn "Disposing context..."
      dispose context
      exit 0)
    System.AppDomain.CurrentDomain.ProcessExit.Add (fun _ -> dispose context)
    System.AppDomain.CurrentDomain.DomainUnload.Add (fun _ -> dispose context)

  let interactiveLoop (context: IIrisServer) : unit =
    printfn "Welcome to the Raft REPL. Type help to see all commands."
    let kont = ref true
    let rec proc kontinue =
      printf "λ "
      let input = Console.ReadLine()
      match input with
        | LogLevel opt -> trySetLogLevel   context opt
        | Interval   i -> trySetInterval   context i
        | Exit         -> dispose          context; kontinue := false
        | Periodic     -> tryPeriodic      context
        | Append ety   -> tryAppendEntry   context ety
        | Join hst     -> tryJoinCluster   context hst
        | Leave        -> tryLeaveCluster  context
        | AddNode hst  -> tryAddNode       context hst
        | RmNode hst   -> tryRmNode        context hst
        | Timeout      -> tryForceElection context
        | Status       -> tryGetStatus     context
        | _            -> printfn "unknown command"
      if !kontinue then
        proc kontinue
    proc kont

  let silentLoop () =
    let kont = ref true
    let rec proc kontinue =
      Console.ReadLine() |> ignore
      if !kontinue then
        proc kontinue
    proc kont

  // ** ensureMachineConfig

  let ensureMachineConfig () =
    if not (File.Exists MachineConfig.defaultPath) then
      MachineConfig.create ()
      |> MachineConfig.save None
      |> Error.orExit id

  // ** buildNode

  //  _   _           _
  // | \ | | ___   __| | ___
  // |  \| |/ _ \ / _` |/ _ \
  // | |\  | (_) | (_| |  __/
  // |_| \_|\___/ \__,_|\___|

  let buildNode (parsed: ParseResults<CLIArguments>) (id: Id) =
    { Node.create(id) with
        IpAddr  = parsed.GetResult <@ Bind @> |> IpAddress.Parse
        GitPort = parsed.GetResult <@ Git  @>
        WsPort  = parsed.GetResult <@ Ws   @>
        WebPort = parsed.GetResult <@ Web  @>
        Port    = parsed.GetResult <@ Raft @> }

  // ** startService

  //  ____  _             _
  // / ___|| |_ __ _ _ __| |_
  // \___ \| __/ _` | '__| __|
  //  ___) | || (_| | |  | |_
  // |____/ \__\__,_|_|   \__|

  let startService (web: string option) (interactive: bool) (projectdir: FilePath) : Either<IrisError, unit> =
    ensureMachineConfig ()

    let projFile = Path.GetFullPath(projectdir) </> PROJECT_FILENAME + ASSET_EXTENSION

    if File.Exists projFile |> not then
      projectdir
      |> ProjectNotFound
      |> Either.fail
    else
      either {
        let! machine = MachineConfig.load None
        #if FRONTEND_DEV
        let machine = { machine with MachineId = Id "TEST_MACHINE" }
        #endif
        let! server = IrisService.create machine web
        use obs = Logger.subscribe Logger.stdout

        registerExitHandlers server

        do! server.Load projFile

        let result =
          if interactive then
            interactiveLoop server
          else
            silentLoop ()

        dispose server

        return result
      }

  // ** createProject

  //   ____                _
  //  / ___|_ __ ___  __ _| |_ ___
  // | |   | '__/ _ \/ _` | __/ _ \
  // | |___| | |  __/ (_| | ||  __/
  //  \____|_|  \___|\__,_|\__\___|

  /// ## buildProject
  ///
  /// Create a new IrisProject data structure with given parameters.
  ///
  /// ### Signature:
  /// - name: Name of the Project
  /// - path: destination path of the Project
  /// - raftDir: Raft data directory
  /// - node: self Node (built from Node Id env var)
  ///
  /// Returns: IrisProject
  let buildProject (machine: IrisMachine) (name: string) (path: FilePath) (raftDir: FilePath) (node: RaftNode) =
    Project.create name machine
    |> Project.updatePath path
    |> Project.updateDataDir raftDir
    |> Project.addMember node

  /// ## initializeRaft
  ///
  /// Given the user (usually the admin user) and Project value, initialize the Raft intermediate
  /// state in the data directory and commit the result to git.
  ///
  /// ### Signature:
  /// - user: User to commit as
  /// - project: IrisProject to initialize
  ///
  /// Returns: unit
  let initializeRaft (user: User) (project: IrisProject) = either {
      let! raft = createRaft project.Config
      let! result = saveRaft project.Config raft
      let! (commit, saved) = Project.saveProject user project
      project.Path
      |> printfn "project initialized in %A and committed @ %s" commit.Sha
    }

  /// ## createProject
  ///
  /// Create a new project given the passed command line options.
  ///
  /// ### Signature:
  /// - parsed: ParseResult<CLIArguments>
  ///
  /// Returns: unit
  let createProject (parsed: ParseResults<CLIArguments>) = either {
      ensureMachineConfig ()

      let! machine = MachineConfig.load None

      let me = User.Admin
      let baseDir = parsed.GetResult <@ Dir @>
      let name = parsed.GetResult <@ Name @>
      let dir = baseDir </> name
      let raftDir = Path.GetFullPath(dir) </> RAFT_DIRECTORY

      do! match Directory.Exists dir with
          | true  ->
            match Directory.EnumerateFileSystemEntries(dir).Count() = 0 with
            | true  -> Either.nothing
            | false ->
              printf "%A not empty. I clean first? y/n" dir
              let input = Console.ReadKey()
              match input.Key with
                | ConsoleKey.Y -> rmDir dir
                | _            -> OK |> Either.fail
          | false -> Either.nothing

      do! mkDir dir
      do! mkDir raftDir

      let node = buildNode parsed machine.MachineId
      let project = buildProject machine dir name raftDir node

      do! initializeRaft me project
    }

  // ** resetProject

  //  ____                _
  // |  _ \ ___  ___  ___| |_
  // | |_) / _ \/ __|/ _ \ __|
  // |  _ <  __/\__ \  __/ |_
  // |_| \_\___||___/\___|\__|

  /// ## resetProject
  ///
  /// Reset a Project at given path to initial state.
  ///
  /// ### Signature:
  /// - datadir: FilePath to Project directory
  ///
  /// Returns: unit
  let resetProject (datadir: FilePath) = either {
      let path = datadir </> PROJECT_FILENAME + ASSET_EXTENSION
      let raftDir = datadir </> RAFT_DIRECTORY

      let! machine = MachineConfig.load None
      let! project = Project.load path machine

      do! match Directory.Exists raftDir with
          | true  -> rmDir raftDir
          | false -> Either.nothing

      do! mkDir raftDir

      let! raft = createRaft project.Config
      let! result = saveRaft project.Config raft
      return ()
    }

  // ** dumpDataDir

  //  ____
  // |  _ \ _   _ _ __ ___  _ __
  // | | | | | | | '_ ` _ \| '_ \
  // | |_| | |_| | | | | | | |_) |
  // |____/ \__,_|_| |_| |_| .__/
  //                       |_|

  let dumpDataDir (datadir: FilePath) =
    implement "dumpDataDir"

  // ** setup

  let setup (location: FilePath option) =
    let create (path: FilePath) =
      try
        if File.Exists path then
          printfn "Machine configuration already present. Contents:"
          File.ReadAllText path
          |> String.indent 4
          |> printfn "%s"
          printf "Should I overwrite this? (y/n) "
          let key = Console.ReadKey()
          printfn "\nAnswer: %c" key.KeyChar
          match key.KeyChar with
          | 'y' | 'Y' ->
            MachineConfig.create ()
            |> MachineConfig.save (Some path)
            |> Error.orExit id
            printfn "Created Machine new config in %A" path
            |> Either.succeed
          | _ ->
            printfn "Not making any changes. Bye."
            |> Either.succeed
        else
          MachineConfig.create ()
          |> MachineConfig.save (Some path)
          |> Error.orExit id
          printfn "Created Machine new config in %A:" path
          |> Either.succeed
      with
        | exn ->
          exn.Message
          |> Other
          |> Either.fail

    match location with
    | Some path ->
      path </> MACHINECONFIG_NAME + ASSET_EXTENSION
      |> create
    | None ->
      create MachineConfig.defaultPath

  // ** help

  [<Literal>]
  let private header = @"   *   .  *.  .
 *  ___ ____.*___ ____  .     * .
* .|_ _|  _ \|_ _/ ___|*    .
  * | || |_) || |\___ \  .*  *
    | ||  _ < | | ___) |     .
.* |___|_| \_\___|____/. Automation Framework Daemon © Nsynk GmbH, 2016
*        .*           .* .
 "

  let help () =
    parser.PrintUsage(header, "iris.exe", true)
    |> flip (printfn "%s\n%s") SubCommand.Doc
    |> Either.succeed

  // ** addUser

  let private readPass (field: string) =
    let mutable pass = ""
    while String.length pass = 0 do
      printf "%s: " field
      let mutable last = Unchecked.defaultof<ConsoleKeyInfo>
      while last.Key <> ConsoleKey.Enter do
        last <- Console.ReadKey(true)
        if last.Key <> ConsoleKey.Backspace && last.Key <> ConsoleKey.Enter then
          pass <- sprintf "%s%c" pass last.KeyChar
          Console.Write("*")
        else
          if last.Key = ConsoleKey.Backspace && String.length pass > 0 then
            pass <- String.subString 0 (String.length pass - 1) pass
            Console.Write("\b \b")
      printf "%s" Environment.NewLine
    pass

  let private readString (field: string) =
    let mutable str = ""
    while String.length str = 0 do
      printf "%s: " field
      str <-
        Console.ReadLine()
        |> String.trim
    str

  let private readEmail (field: string) =
    let pattern = "^.*@.*\..*"
    let mutable email = ""
    while String.length email = 0 do
      let str = readString field
      let m = Regex.Match(str, pattern)
      if m.Success then
        email <- str
    email

  let addUser (datadir: FilePath) =
    either {
      let path = datadir </> PROJECT_FILENAME + ASSET_EXTENSION
      let! machine = MachineConfig.load None
      let! project = Project.load path machine

      let username  = readString "UserName"
      let firstname = readString "First Name"
      let lastname  = readString "Last Name"
      let email     = readEmail  "Email"
      let password1 = readPass   "Enter Password"
      let password2 = readPass   "Re-Enter Password"

      if password1 = password2 then
        let hash, salt = Crypto.hash password1
        let user =
          { Id        = Id.Create()
            UserName  = username
            FirstName = firstname
            LastName  = lastname
            Email     = email
            Password  = hash
            Salt      = salt
            Joined    = DateTime.Now
            Created   = DateTime.Now }
        let! _ = Project.saveAsset user User.Admin project
        return ()
      else
        return!
          "Passwords do not match. Try again Sam."
          |> Other
          |> Either.fail
    }<|MERGE_RESOLUTION|>--- conflicted
+++ resolved
@@ -141,10 +141,6 @@
     | [<EqualsAssignment>] Web          of uint16
     | [<EqualsAssignment>] Git          of uint16
     | [<EqualsAssignment>] Ws           of uint16
-<<<<<<< HEAD
-=======
-    | [<EqualsAssignment>] Dir          of string
->>>>>>> b9579463
     | [<EqualsAssignment>] Name         of string
     | [<EqualsAssignment>] Dir          of string
 
