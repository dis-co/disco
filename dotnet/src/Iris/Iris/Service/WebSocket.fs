namespace Iris.Service

// * Imports

open System
open System.Collections.Concurrent
open Iris.Raft
open Iris.Core
open Iris.Service
open Fleck
open Iris.Service.Interfaces

// * WebSocketServer

module WebSocketServer =

  // ** tag

  let private tag (str: string) = sprintf "WebSocket.%s" str

  // ** Connections

  type private Connections = ConcurrentDictionary<Id,IWebSocketConnection>

  // ** Subscriptions

  type private Subscriptions = Observable.Subscriptions<IrisEvent>

  // ** SocketEventProcessor

  type private SocketEventProcessor = MailboxProcessor<IrisEvent>

  // ** getConnectionId

  let private getConnectionId (socket: IWebSocketConnection) : Id =
    string socket.ConnectionInfo.Id |> Id

  // ** buildSession

  let private buildSession (connections: Connections)
                           (socketId: Id)
                           (session: Session) =
    match connections.TryGetValue(socketId) with
    | true, socket ->
      let ua =
        if socket.ConnectionInfo.Headers.ContainsKey("User-Agent") then
          socket.ConnectionInfo.Headers.["User-Agent"]
        else
          "<no user agent specified>"
      { session with
          IpAddress = IpAddress.Parse socket.ConnectionInfo.ClientIpAddress
          UserAgent = ua }
      |> Either.succeed
    | false, _ ->
      socketId
      |> String.format "No connection found for {0}"
      |> Error.asSocketError (tag "buildSession")
      |> Either.fail

  // ** ucast

  /// ## ucast
  ///
  /// Send a `StateMachine` command to the requested session.
  ///
  /// ### Signature:
  /// - sessionid: Id of session to send the command to
  /// - msg: StateMachine command to send
  ///
  /// Returns: Either<IrisError,unit>
  let private ucast (connections: Connections) (sid: Id) (msg: StateMachine) =
    match connections.TryGetValue(sid) with
    | true, socket ->
      try
        msg
        |> Binary.encode
        |> socket.Send
        |> ignore
        |> Either.succeed
      with
        | exn ->
          exn.Message + exn.StackTrace
          |> Logger.err (tag "send")

          exn.Message
          |> Error.asSocketError (tag "send")
          |> Either.fail
    | false, _ ->
      sid
      |> string
      |> sprintf "could not send message to session %s. not found."
      |> Error.asSocketError (tag "send")
      |> Either.fail

  // ** bcast

  /// ## Broadcast
  ///
  /// Send a `StateMachine` command to all open connections.
  ///
  /// ### Signature:
  /// - msg: StateMachine command to send
  ///
  /// Returns: unit
  let private bcast (connections: Connections) (msg: StateMachine) =
    let result : IrisError list =
      connections.Keys
      |> Seq.toArray
      |> Array.map (fun id -> ucast connections id msg)
      |> Array.fold
        (fun lst (result: Either<IrisError,unit>) ->
          match result with
          | Right _ -> lst
          | Left error -> error :: lst)
        []

    match result with
    | [ ] -> Right ()
    | _   -> Left result

  // ** mcast

  /// ## mcast
  ///
  /// Send a `StateMachine` command to all open connections except the one that matches the passed
  /// session id.
  ///
  /// ### Signature:
  /// - id: Id to exclude
  /// - msg: StateMachine command to send
  ///
  /// Returns: unit
  let private mcast (connections: Connections)
                        (id: Id)
                        (msg: StateMachine) :
                        Either<IrisError list, unit> =

    let sendAsync (id: Id) = async {
        let result = ucast connections id msg
        return result
      }

    let result : IrisError list =
      connections.Keys
      |> Seq.filter (fun sid -> id <> sid)
      |> Seq.map sendAsync
      |> Async.Parallel
      |> Async.RunSynchronously
      |> Array.fold
        (fun lst (result: Either<IrisError,unit>) ->
          match result with
          | Right _ -> lst
          | Left error -> error :: lst)
        []

    match result with
    | [ ] -> Right ()
    | _   -> Left result

  // ** onNewSocket

  /// ## onNewSocket
  ///
  /// Register all callbacks on a newly created socket connection.
  ///
  /// ### Signature:
  /// - socket: IWebSocketConnection to add handlers to
  ///
  /// Returns: unit
  let private onNewSocket (id: Id)
                          (connections: Connections)
                          (agent: SocketEventProcessor)
                          (socket: IWebSocketConnection) =
    socket.OnOpen <- fun () ->
      let sid = getConnectionId socket

      connections.TryAdd(sid, socket)
      |> ignore

      sid
      |> SessionOpened
      |> agent.Post

      sid
      |> string
      |> sprintf "New connection opened: %s"
      |> Logger.info (tag "onNewSocket")

    socket.OnClose <- fun () ->
      let sid = getConnectionId socket
      connections.TryRemove(sid) |> ignore

      sid
      |> SessionClosed
      |> agent.Post

      sid
      |> string
      |> sprintf "Connection closed: %s"
      |> Logger.info (tag "onCloseSocket")

    socket.OnBinary <- fun bytes ->
      let sid = getConnectionId socket
      match Binary.decode bytes with
      | Right cmd -> IrisEvent.Append(Origin.Web sid, cmd) |> agent.Post
      | Left err  ->
        err
        |> string
        |> sprintf "Could not decode message: %s"
        |> Logger.err (tag "onSocketMessage")

    socket.OnError <- fun exn ->
      let sid = getConnectionId socket
      connections.TryRemove(sid) |> ignore

      sid
      |> SessionClosed
      |> agent.Post

      sid
      |> string
      |> sprintf "Error %A on websocket: %s" exn.Message
      |> Logger.err (tag "onSocketError")

  // ** loop

  let private loop (subscriptions: Subscriptions) (inbox: SocketEventProcessor) =
    let rec act () = async {
        let! msg = inbox.Receive()
        Observable.onNext subscriptions msg
        return! act ()
      }
    act()

<<<<<<< HEAD
  // ** WebSocketServer

  //  ____        _     _ _
  // |  _ \ _   _| |__ | (_) ___
  // | |_) | | | | '_ \| | |/ __|
  // |  __/| |_| | |_) | | | (__
  // |_|    \__,_|_.__/|_|_|\___|

  [<RequireQualifiedAccess>]
  module WebSocketServer =

    let create (mem: RaftMember) =
      either {
        let status = ref ServiceStatus.Stopped
        let connections = Connections()
        let subscriptions = Subscriptions()

        let agent = new SocketEventProcessor(loop subscriptions)

        let uri = sprintf "ws://%s:%d" (string mem.IpAddr) mem.WsPort

        let handler = onNewSocket mem.Id connections agent
        let server = new WebSocketServer(uri)

        return
          { new IWebSocketServer with
              member self.Send (id: Id) (cmd: StateMachine) =
                send connections id cmd

              member self.Broadcast (cmd: StateMachine) =
                broadcast connections cmd

              member self.Multicast (except: Id) (cmd: StateMachine) =
                multicast connections except cmd

              member self.BuildSession (id: Id) (session: Session) =
                buildSession connections id session

              member self.Subscribe (callback: IrisEvent -> unit) =
                let listener = Observable.createListener subscriptions
                { new IObserver<IrisEvent> with
                    member self.OnCompleted() = ()
                    member self.OnError(error) = ()
                    member self.OnNext(value) = callback value
                  }
                |> listener.Subscribe

              member self.Start () =
                status := ServiceStatus.Starting
                try
                  uri
                  |> sprintf "Starting WebSocketServer on: %s"
                  |> Logger.debug (tag "Start")

                  agent.Start()
                  server.Start(new Action<IWebSocketConnection>(handler))

                  status := ServiceStatus.Running
                  "WebSocketServer successfully started"
                  |> Logger.debug (tag "Start")
                  |> Either.succeed
                with
                  | exn ->
                    exn.Message
                    |> Error.asSocketError (tag "Start")
                    |> Either.fail

              member self.Publish(cmd: IrisEvent) =
                // broadcast connections cmd
                // |> ignore
                printfn "broadcast ye event"

              member self.Dispose () =
                if Service.isRunning !status then
                  for KeyValue(_, connection) in connections do
                    connection.Close()
                  connections.Clear()
                  subscriptions.Clear()
                  dispose server
                  status := ServiceStatus.Disposed }
      }
=======
  // ** broadcast

  let broadcast (cmd: StateMachine) (server: IWebSocketServer) =
    server.Broadcast cmd
>>>>>>> 570956b2

  // ** send

  let send (id: Id) (cmd: StateMachine) (server: IWebSocketServer) =
    server.Send id cmd

  // ** create

  let create (mem: RaftMember) =
    either {
      let status = ref ServiceStatus.Stopped
      let connections = Connections()
      let subscriptions = Subscriptions()

      let agent = new SocketEventProcessor(loop subscriptions)

      let uri = sprintf "ws://%s:%d" (string mem.IpAddr) mem.WsPort

      let handler = onNewSocket mem.Id connections agent
      let server = new WebSocketServer(uri)

      return
        { new IWebSocketServer with
            member self.Send (id: Id) (cmd: StateMachine) =
              ucast connections id cmd

            member self.Broadcast (cmd: StateMachine) =
              bcast connections cmd

            member self.Multicast (except: Id) (cmd: StateMachine) =
              mcast connections except cmd

            member self.BuildSession (id: Id) (session: Session) =
              buildSession connections id session

            member self.Subscribe (callback: IrisEvent -> unit) =
              Observable.subscribe callback subscriptions

            member self.Start () =
              status := ServiceStatus.Starting
              try
                uri
                |> sprintf "Starting WebSocketServer on: %s"
                |> Logger.debug (tag "Start")

                agent.Start()
                server.Start(new Action<IWebSocketConnection>(handler))

                status := ServiceStatus.Running
                "WebSocketServer successfully started"
                |> Logger.debug (tag "Start")
                |> Either.succeed
              with
                | exn ->
                  exn.Message
                  |> Error.asSocketError (tag "Start")
                  |> Either.fail

            member self.Dispose () =
              if Service.isRunning !status then
                for KeyValue(_, connection) in connections do
                  connection.Close()
                connections.Clear()
                subscriptions.Clear()
                dispose server
                status := ServiceStatus.Disposed }
    }<|MERGE_RESOLUTION|>--- conflicted
+++ resolved
@@ -232,94 +232,10 @@
       }
     act()
 
-<<<<<<< HEAD
-  // ** WebSocketServer
-
-  //  ____        _     _ _
-  // |  _ \ _   _| |__ | (_) ___
-  // | |_) | | | | '_ \| | |/ __|
-  // |  __/| |_| | |_) | | | (__
-  // |_|    \__,_|_.__/|_|_|\___|
-
-  [<RequireQualifiedAccess>]
-  module WebSocketServer =
-
-    let create (mem: RaftMember) =
-      either {
-        let status = ref ServiceStatus.Stopped
-        let connections = Connections()
-        let subscriptions = Subscriptions()
-
-        let agent = new SocketEventProcessor(loop subscriptions)
-
-        let uri = sprintf "ws://%s:%d" (string mem.IpAddr) mem.WsPort
-
-        let handler = onNewSocket mem.Id connections agent
-        let server = new WebSocketServer(uri)
-
-        return
-          { new IWebSocketServer with
-              member self.Send (id: Id) (cmd: StateMachine) =
-                send connections id cmd
-
-              member self.Broadcast (cmd: StateMachine) =
-                broadcast connections cmd
-
-              member self.Multicast (except: Id) (cmd: StateMachine) =
-                multicast connections except cmd
-
-              member self.BuildSession (id: Id) (session: Session) =
-                buildSession connections id session
-
-              member self.Subscribe (callback: IrisEvent -> unit) =
-                let listener = Observable.createListener subscriptions
-                { new IObserver<IrisEvent> with
-                    member self.OnCompleted() = ()
-                    member self.OnError(error) = ()
-                    member self.OnNext(value) = callback value
-                  }
-                |> listener.Subscribe
-
-              member self.Start () =
-                status := ServiceStatus.Starting
-                try
-                  uri
-                  |> sprintf "Starting WebSocketServer on: %s"
-                  |> Logger.debug (tag "Start")
-
-                  agent.Start()
-                  server.Start(new Action<IWebSocketConnection>(handler))
-
-                  status := ServiceStatus.Running
-                  "WebSocketServer successfully started"
-                  |> Logger.debug (tag "Start")
-                  |> Either.succeed
-                with
-                  | exn ->
-                    exn.Message
-                    |> Error.asSocketError (tag "Start")
-                    |> Either.fail
-
-              member self.Publish(cmd: IrisEvent) =
-                // broadcast connections cmd
-                // |> ignore
-                printfn "broadcast ye event"
-
-              member self.Dispose () =
-                if Service.isRunning !status then
-                  for KeyValue(_, connection) in connections do
-                    connection.Close()
-                  connections.Clear()
-                  subscriptions.Clear()
-                  dispose server
-                  status := ServiceStatus.Disposed }
-      }
-=======
   // ** broadcast
 
   let broadcast (cmd: StateMachine) (server: IWebSocketServer) =
     server.Broadcast cmd
->>>>>>> 570956b2
 
   // ** send
 
