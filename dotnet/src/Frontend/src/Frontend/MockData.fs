module Iris.Web.Core.MockData

open System
open System.Collections.Generic
open Fable.Core
open Fable.Import
open Fable.Core.JsInterop
open Fable.PowerPack
open Iris.Core

let loremIpsum =
    [|"Lorem ipsum dolor sit amet"
      "consectetur adipiscing elit"
      "sed do eiusmod tempor incididunt"
      "ut labore et dolore magna aliqua"
      "Ut enim ad minim veniam"
      "quis nostrud exercitation ullamco laboris"
      "nisi ut aliquip ex ea commodo consequat"
      "Duis aute irure dolor in reprehenderit"
      "in voluptate velit esse cillum dolore eu fugiat nulla pariatur"
      "Excepteur sint occaecat cupidatat non proident"
      "sunt in culpa qui officia deserunt mollit anim id est laborum"|]

let tags = [| "raft"; "iris"; "remote"; "git"; "store"; "persistence"; "frontend"; "yaml" |]
let tiers = [| Tier.FrontEnd; Tier.Client; Tier.Service |]
let levels = [| LogLevel.Debug; LogLevel.Info; LogLevel.Warn; LogLevel.Err; LogLevel.Trace |]

let rnd = Random()
let oneOf (ar: 'T[]) =
    ar.[rnd.Next(ar.Length)]

let genLog() =
    { Time = rnd.Next() |> uint32
      Thread = rnd.Next()
      Tier = oneOf tiers
      MachineId = IrisId.Create()
      Tag = oneOf tags
      LogLevel = oneOf levels
      Message = oneOf loremIpsum }

let (|IsJsArray|_|) (o: obj) =
    if JS.Array.isArray(o) then Some(o :?> ResizeArray<obj>) else None

let failParse (gid: IrisId) (pk: string) (x: obj) =
    printfn "Unexpected value %A when parsing %s in PinGroup %O" x pk gid; None

let inline forcePin<'T> gid pk (values: obj seq) =
    let values =
        values
        |> Seq.choose (function
            | IsJsArray ar when ar.Count = 2 ->
                match ar.[1] with
                | :? 'T as x -> Some x
                | x -> failParse gid pk x
            | :? 'T as x -> Some x
            | x -> failParse gid pk x)
        |> Seq.toArray
    Seq.toArray values

let makeNumberPin clientId gid pid pk values =
    let values = forcePin<double> gid pk values
    // Using Sink makes the pin editable
    Pin.Sink.number pid (name pk) gid clientId values |> Some

let makeTogglePin clientId gid pid pk values =
    let values = forcePin<bool> gid pk values
    // Using Sink makes the pin editable
    Pin.Sink.toggle pid (name pk) gid clientId values |> Some

let makeStringPin clientId gid pid pk values =
    let values = forcePin<string> gid pk values
    // Using Sink makes the pin editable
    Pin.Sink.string pid (name pk) gid clientId values |> Some

let makePin clientId gid pk (v: obj) =
    let pid = IrisId.Create()
    match v with
    | IsJsArray ar ->
        match Seq.tryHead ar with
        | Some (IsJsArray ar2) when ar2.Count = 2 ->
            match ar2.[1] with
            | :? float -> makeNumberPin clientId gid pid pk ar
            | :? bool -> makeTogglePin clientId gid pid pk ar
            | :? string -> makeStringPin clientId gid pid pk ar
            | _ -> failParse gid pk ar
        | Some(:? float) -> makeNumberPin clientId gid pid pk ar
        | Some(:? bool) -> makeTogglePin clientId gid pid pk ar
        | Some(:? string) -> makeStringPin clientId gid pid pk ar
        | _ -> failParse gid pk ar
    | :? float as x ->
        // Using Sink makes the pin editable
        Pin.Sink.number pid (name pk) gid clientId [|x|] |> Some
    | :? bool as x ->
        Pin.Sink.toggle pid (name pk) gid clientId [|x|] |> Some
    | :? string as x ->
        Pin.Sink.string pid (name pk) gid clientId [|x|] |> Some
    | x -> failParse gid pk x

let pinGroups: seq<PinGroup> =
    let clientId = IrisId.Create()
    let pinGroups: obj = Node.Globals.require.Invoke("../data/pingroups.json")
    JS.Object.keys(pinGroups)
    |> Seq.map (fun gk ->
        let g = box pinGroups?(gk)
        let gid = IrisId.Create()
        let pins =
            JS.Object.keys(g)
            |> Seq.choose (fun pk ->
                box g?(pk) |> makePin clientId gid pk)
            |> Seq.map (fun pin -> pin.Id, pin)
            |> Map
        { Id = gid
          Name = name gk
          ClientId = clientId
          RefersTo = None
          Pins = pins
          Path = None })

let project =
    let memb =
        let memb = IrisId.Create() |> Iris.Raft.Member.create
        { memb with HostName = name "Wilhelm" }
    let clusterConfig =
      { Id = IrisId.Create()
        Name = name "mockcluster"
        Members = Map[memb.Id, memb]
        Groups = [||] }
    let machine =
      { MachineId    = IrisId.Create()
        HostName     = name "mockmachine"
        WorkSpace    = filepath "/Iris"
        LogDirectory = filepath "/Iris"
        BindAddress  = IPv4Address "127.0.0.1"
        WebPort      = port Constants.DEFAULT_WEB_PORT
        RaftPort     = port Constants.DEFAULT_RAFT_PORT
        WsPort       = port Constants.DEFAULT_WEB_SOCKET_PORT
        GitPort      = port Constants.DEFAULT_GIT_PORT
        ApiPort      = port Constants.DEFAULT_API_PORT
        Version      = version "0.0.0" }
    let irisConfig =
        { Machine    = machine
          ActiveSite = Some clusterConfig.Id
          Version   = "0.0.0"
<<<<<<< HEAD
          Clients   = ClientConfig.Default
=======
>>>>>>> 1d8f8b46
          Audio     = AudioConfig.Default
          Clients   = Unchecked.defaultof<ClientConfig>
          Raft      = RaftConfig.Default
          Timing    = TimingConfig.Default
          Sites     = [|clusterConfig|] }
    { Id        = IrisId.Create()
      Name      = name "mockproject"
      Path      = filepath "/Iris/mockproject"
      CreatedOn = Time.createTimestamp()
      LastSaved = Some (Time.createTimestamp ())
      Copyright = None
      Author    = None
      Config    = irisConfig  }

let _1of3 (x,_,_) = x
let _2of3 (_,x,_) = x
let _3of3 (_,_,x) = x

let cuesAndListsAndPlayers =
    let makeCue() =
        // Create new Cue and CueReference
        let cue = { Id = IrisId.Create(); Name = name "Untitled"; Slices = [||] }
        let cueRef = { Id = IrisId.Create(); CueId = cue.Id; AutoFollow = -1; Duration = -1; Prewait = -1 }
        cue, cueRef
    let cue1, cueRef1 = makeCue()
    let cue2, cueRef2 = makeCue()
    let cue3, cueRef3 = makeCue()
    let cueGroup = { Id = IrisId.Create(); Name = name "mockcuegroup"; CueRefs = [|cueRef1; cueRef2; cueRef3|] }
    let cueList = { Id= IrisId.Create(); Name=name "mockcuelist"; Groups=[|cueGroup|]}
    let cuePlayer = CuePlayer.create (name "mockcueplayer") (Some cueList.Id)
    Map[cue1.Id, cue1; cue2.Id, cue2; cue3.Id, cue3],
    Map[cueList.Id, cueList],
    Map[cuePlayer.Id, cuePlayer]

let getMockState() =
    { State.Empty with
        Project = project
        PinGroups = PinGroupMap.ofSeq pinGroups
        Cues = _1of3 cuesAndListsAndPlayers
        CueLists = _2of3 cuesAndListsAndPlayers
        CuePlayers = _3of3 cuesAndListsAndPlayers }<|MERGE_RESOLUTION|>--- conflicted
+++ resolved
@@ -141,12 +141,8 @@
         { Machine    = machine
           ActiveSite = Some clusterConfig.Id
           Version   = "0.0.0"
-<<<<<<< HEAD
+          Audio     = AudioConfig.Default
           Clients   = ClientConfig.Default
-=======
->>>>>>> 1d8f8b46
-          Audio     = AudioConfig.Default
-          Clients   = Unchecked.defaultof<ClientConfig>
           Raft      = RaftConfig.Default
           Timing    = TimingConfig.Default
           Sites     = [|clusterConfig|] }
