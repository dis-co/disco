module Iris.Web.Types

open System
open Fable.Core
open Fable.Import
open Iris.Core
open Iris.Core.Commands

/// Keys for Browser localStorage
module StorageKeys =
  let [<Literal>] layout = "iris-layout"
  let [<Literal>] widgets = "iris-widgets"

/// Widget names
module Widgets =
  let [<Literal>] Log = "LOG"
  let [<Literal>] GraphView = "Graph View"
  let [<Literal>] CuePlayer = "Cue Player"
  let [<Literal>] ProjectView = "Project View"
  let [<Literal>] Cluster = "Cluster"
  let [<Literal>] PinMappings = "Pin Mappings"
  let [<Literal>] Test = "Test"

<<<<<<< HEAD
=======
/// Modal dialogs
[<RequireQualifiedAccess>]
type Modal =
  | AddMember
  | CreateProject
  | LoadProject
  | AvailableProjects of projects:Name[]
  | ProjectConfig     of sites:NameAndId[]

type ModalView =
  { modal: Modal; view: React.ReactElement }

>>>>>>> abb8e789
type IProjectInfo =
  abstract name: Name
  abstract username: UserName
  abstract password: Password

type IModal =
  abstract SetResult:obj->unit

/// Modal dialogs
[<RequireQualifiedAccess>]
module Modal =
  type AddMember() =
    let mutable res = None
    member __.Result: string * uint16 = res.Value
    interface IModal with
      member this.SetResult(v) = res <- Some(unbox v)

  type CreateProject() =
    let mutable res = None
    member __.Result: string = res.Value
    interface IModal with
      member this.SetResult(v) = res <- Some(unbox v)

  type LoadProject() =
    let mutable res = None
    member __.Result: IProjectInfo = res.Value
    interface IModal with
      member this.SetResult(v) = res <- Some(unbox v)

  type AvailableProjects(projects: Name[]) =
    let mutable res = None
    member __.Projects = projects
    member __.Result: IProjectInfo option = res.Value
    interface IModal with
      member this.SetResult(v) = res <- Some(unbox v)

  type ProjectConfig(sites: string[], info: IProjectInfo) =
    let mutable res = None
    member __.Sites = sites
    member __.Info = info
    member __.Result: string = res.Value
    interface IModal with
      member this.SetResult(v) = res <- Some(unbox v)

/// Interface that must be implemented by all widgets
type IWidget =
  abstract Id: Guid
  abstract Name: string
  abstract InitialLayout: Layout
  abstract Render: Elmish.Dispatch<Msg> * Model -> React.ReactElement

/// Widget data that will be stored in Browser localStorage
/// (layout is saved separately)
and WidgetRef = Guid * string

/// Direction of column sorting
and Direction =
  | Ascending
  | Descending
  member this.Reverse =
    match this with
    | Ascending -> Descending
    | Descending -> Ascending

/// Column sorting (e.g. in Log wdiget)
and Sorting =
  { column: string
    direction: Direction
  }

/// Messages that can be dispatched to Elmish
and Msg =
  | AddWidget of Guid * IWidget
  | RemoveWidget of Guid
  // | AddTab | RemoveTab
  | AddLog of LogEvent
  | AddCueUI of cueList:CueList * cueGroupIndex:int * cueIndex:int
  | UpdateLayout of Layout[]
  | UpdateUserConfig of UserConfig
  | UpdateState of State option
  | OpenModal of IModal
  | CloseModal of IModal * result: Choice<obj,unit>

/// Elmish state model
and Model =
  { widgets: Map<Guid,IWidget>
    layout: Layout[]
    modal: IModal option
    state: State option
    logs: LogEvent list
    userConfig: UserConfig
  }

/// User frontend configuration
and UserConfig =
  { logTextFilter: string option
    logLevelFilter: LogLevel option
    setLogLevel: LogLevel
    logSorting: Sorting option
    logColumns: Map<string, bool>
    useRightClick: bool
  }
  static member Create() =
    { logTextFilter = None
      logLevelFilter = None
      // TODO: This should be read from backend
      setLogLevel = LogLevel.Debug
      logSorting = None
      logColumns =
        Map["LogLevel", true
            "Time", true
            "Tag", true
            "Tier", true]
      useRightClick = false }

and IUpdater =
  abstract Update: dragging:bool * index:int * value:obj -> unit

/// Widget layout as understood by react-grid-layout
and [<Pojo>] Layout =
  { i: Guid; ``static``: bool
    x: int; y: int
    w: int; h: int
    minW: int; maxW: int
    minH: int; maxH: int }

and IWidgetFactory =
  abstract CreateWidget: id: Guid option * name: string -> IWidget

let mutable private singletonWidgetFactory = None

let getWidgetFactory() =
  match singletonWidgetFactory with
  | Some x -> x
  | None -> failwith "Factory hasn't been initialized yet"

/// This function should only be called by App.fs
/// at the start of the program
let initWidgetFactory(factory: IWidgetFactory) =
  singletonWidgetFactory <- Some factory<|MERGE_RESOLUTION|>--- conflicted
+++ resolved
@@ -21,21 +21,6 @@
   let [<Literal>] PinMappings = "Pin Mappings"
   let [<Literal>] Test = "Test"
 
-<<<<<<< HEAD
-=======
-/// Modal dialogs
-[<RequireQualifiedAccess>]
-type Modal =
-  | AddMember
-  | CreateProject
-  | LoadProject
-  | AvailableProjects of projects:Name[]
-  | ProjectConfig     of sites:NameAndId[]
-
-type ModalView =
-  { modal: Modal; view: React.ReactElement }
-
->>>>>>> abb8e789
 type IProjectInfo =
   abstract name: Name
   abstract username: UserName
